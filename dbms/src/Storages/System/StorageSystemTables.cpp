#include <Columns/ColumnString.h>
#include <Columns/ColumnsNumber.h>
#include <DataTypes/DataTypeString.h>
#include <DataTypes/DataTypeDateTime.h>
#include <DataStreams/OneBlockInputStream.h>
#include <Storages/System/StorageSystemTables.h>
#include <Storages/VirtualColumnUtils.h>
#include <Databases/IDatabase.h>
#include <Interpreters/Context.h>
#include <Parsers/ASTCreateQuery.h>
#include <Parsers/queryToString.h>
#include <Common/typeid_cast.h>
#include <Common/StringUtils/StringUtils.h>
#include <DataTypes/DataTypesNumber.h>
<<<<<<< HEAD
#include <Storages/System/VirtualColumnsProcessor.h>
=======
#include <DataTypes/DataTypeArray.h>
>>>>>>> c376b2d4


namespace DB
{

namespace ErrorCodes
{
    extern const int CANNOT_GET_CREATE_TABLE_QUERY;
}


StorageSystemTables::StorageSystemTables(const std::string & name_)
    : name(name_)
{
    setColumns(ColumnsDescription(
    {
        {"database", std::make_shared<DataTypeString>()},
        {"name", std::make_shared<DataTypeString>()},
        {"engine", std::make_shared<DataTypeString>()},
        {"is_temporary", std::make_shared<DataTypeUInt8>()},
        {"data_path", std::make_shared<DataTypeString>()},
        {"metadata_path", std::make_shared<DataTypeString>()},
        {"metadata_modification_time", std::make_shared<DataTypeDateTime>()},
        {"dependencies_database", std::make_shared<DataTypeArray>(std::make_shared<DataTypeString>())},
        {"dependencies_table", std::make_shared<DataTypeArray>(std::make_shared<DataTypeString>())},
        {"create_table_query", std::make_shared<DataTypeString>()},
        {"engine_full", std::make_shared<DataTypeString>()}
    }));
}


static ColumnPtr getFilteredDatabases(const ASTPtr & query, const Context & context)
{
    MutableColumnPtr column = ColumnString::create();
    for (const auto & db : context.getDatabases())
        column->insert(db.first);

    Block block { ColumnWithTypeAndName( std::move(column), std::make_shared<DataTypeString>(), "database" ) };
    VirtualColumnUtils::filterBlockWithQuery(query, block, context);
    return block.getByPosition(0).column;
}


BlockInputStreams StorageSystemTables::read(
    const Names & column_names,
    const SelectQueryInfo & query_info,
    const Context & context,
    QueryProcessingStage::Enum & processed_stage,
    const size_t /*max_block_size*/,
    const unsigned /*num_streams*/)
{
    processed_stage = QueryProcessingStage::FetchColumns;

    check(column_names);

    /// Create a mask of what columns are needed in the result.

<<<<<<< HEAD
    auto virtual_columns_processor = getVirtualColumnsProcessor();
    real_column_names = virtual_columns_processor.process(column_names, {&has_metadata_modification_time, &has_create_table_query, &has_engine_full});
    check(real_column_names);
=======
    NameSet names_set(column_names.begin(), column_names.end());
>>>>>>> c376b2d4

    Block sample_block = getSampleBlock();
    Block res_block;

    std::vector<UInt8> columns_mask(sample_block.columns());
    for (size_t i = 0, size = columns_mask.size(); i < size; ++i)
    {
        if (names_set.count(sample_block.getByPosition(i).name))
        {
            columns_mask[i] = 1;
            res_block.insert(sample_block.getByPosition(i));
        }
    }

    MutableColumns res_columns = res_block.cloneEmptyColumns();

    ColumnPtr filtered_databases_column = getFilteredDatabases(query_info.query, context);

    for (size_t row_number = 0; row_number < filtered_databases_column->size(); ++row_number)
    {
        std::string database_name = filtered_databases_column->getDataAt(row_number).toString();

        auto database = context.tryGetDatabase(database_name);

        if (!database || !context.hasDatabaseAccessRights(database_name))
        {
            /// Database was deleted just now.
            continue;
        }

        for (auto iterator = database->getIterator(context); iterator->isValid(); iterator->next())
        {
            auto table_name = iterator->name();

            size_t src_index = 0;
            size_t res_index = 0;

            if (columns_mask[src_index++])
                res_columns[res_index++]->insert(database_name);

            if (columns_mask[src_index++])
                res_columns[res_index++]->insert(table_name);

            if (columns_mask[src_index++])
                res_columns[res_index++]->insert(iterator->table()->getName());

            if (columns_mask[src_index++])
                res_columns[res_index++]->insert(UInt64(0));

            if (columns_mask[src_index++])
                res_columns[res_index++]->insert(iterator->table()->getDataPath());

            if (columns_mask[src_index++])
                res_columns[res_index++]->insert(database->getTableMetadataPath(table_name));

            if (columns_mask[src_index++])
                res_columns[res_index++]->insert(static_cast<UInt64>(database->getTableMetadataModificationTime(context, table_name)));

            {
                Array dependencies_table_name_array;
                Array dependencies_database_name_array;
                if (columns_mask[src_index] || columns_mask[src_index + 1])
                {
                    const auto dependencies = context.getDependencies(database_name, table_name);

                    dependencies_table_name_array.reserve(dependencies.size());
                    dependencies_database_name_array.reserve(dependencies.size());
                    for (const auto & dependency : dependencies)
                    {
                        dependencies_table_name_array.push_back(dependency.second);
                        dependencies_database_name_array.push_back(dependency.first);
                    }
                }

                if (columns_mask[src_index++])
                    res_columns[res_index++]->insert(dependencies_database_name_array);

                if (columns_mask[src_index++])
                    res_columns[res_index++]->insert(dependencies_table_name_array);
            }

            if (columns_mask[src_index] || columns_mask[src_index + 1])
            {
                ASTPtr ast = database->tryGetCreateTableQuery(context, table_name);

                if (columns_mask[src_index++])
                    res_columns[res_index++]->insert(ast ? queryToString(ast) : "");

                if (columns_mask[src_index++])
                {
                    String engine_full;

                    if (ast)
                    {
                        const ASTCreateQuery & ast_create = typeid_cast<const ASTCreateQuery &>(*ast);
                        if (ast_create.storage)
                        {
                            engine_full = queryToString(*ast_create.storage);

                            static const char * const extra_head = " ENGINE = ";
                            if (startsWith(engine_full, extra_head))
                                engine_full = engine_full.substr(strlen(extra_head));
                        }
                    }

                    res_columns[res_index++]->insert(engine_full);
                }
            }
        }
    }

    /// This is for temporary tables.

    if (context.hasSessionContext())
    {
        Tables external_tables = context.getSessionContext().getExternalTables();

        for (auto table : external_tables)
        {
            size_t src_index = 0;
            size_t res_index = 0;

            if (columns_mask[src_index++])
                res_columns[res_index++]->insertDefault();

            if (columns_mask[src_index++])
                res_columns[res_index++]->insert(table.first);

            if (columns_mask[src_index++])
                res_columns[res_index++]->insert(table.second->getName());

            if (columns_mask[src_index++])
                res_columns[res_index++]->insert(UInt64(1));

            if (columns_mask[src_index++])
                res_columns[res_index++]->insertDefault();

            if (columns_mask[src_index++])
                res_columns[res_index++]->insertDefault();

            if (columns_mask[src_index++])
                res_columns[res_index++]->insertDefault();

            if (columns_mask[src_index++])
                res_columns[res_index++]->insertDefault();

            if (columns_mask[src_index++])
                res_columns[res_index++]->insertDefault();

            if (columns_mask[src_index++])
                res_columns[res_index++]->insertDefault();

            if (columns_mask[src_index++])
                res_columns[res_index++]->insert(table.second->getName());
        }
    }

    res_block.setColumns(std::move(res_columns));
    return {std::make_shared<OneBlockInputStream>(res_block)};
}

}<|MERGE_RESOLUTION|>--- conflicted
+++ resolved
@@ -12,11 +12,7 @@
 #include <Common/typeid_cast.h>
 #include <Common/StringUtils/StringUtils.h>
 #include <DataTypes/DataTypesNumber.h>
-<<<<<<< HEAD
-#include <Storages/System/VirtualColumnsProcessor.h>
-=======
 #include <DataTypes/DataTypeArray.h>
->>>>>>> c376b2d4
 
 
 namespace DB
@@ -74,13 +70,7 @@
 
     /// Create a mask of what columns are needed in the result.
 
-<<<<<<< HEAD
-    auto virtual_columns_processor = getVirtualColumnsProcessor();
-    real_column_names = virtual_columns_processor.process(column_names, {&has_metadata_modification_time, &has_create_table_query, &has_engine_full});
-    check(real_column_names);
-=======
     NameSet names_set(column_names.begin(), column_names.end());
->>>>>>> c376b2d4
 
     Block sample_block = getSampleBlock();
     Block res_block;
