#include "MergeTreeDataMergerMutator.h"

#include <Storages/MergeTree/MergeTreeSequentialBlockInputStream.h>
#include <Storages/MergeTree/MergedBlockOutputStream.h>
#include <Storages/MergeTree/MergedColumnOnlyOutputStream.h>
#include <Storages/MergeTree/DiskSpaceMonitor.h>
#include <Storages/MergeTree/SimpleMergeSelector.h>
#include <Storages/MergeTree/AllMergeSelector.h>
#include <Storages/MergeTree/TTLMergeSelector.h>
#include <Storages/MergeTree/MergeList.h>
#include <Storages/MergeTree/StorageFromMergeTreeDataPart.h>
#include <Storages/MergeTree/BackgroundProcessingPool.h>
#include <DataStreams/TTLBlockInputStream.h>
#include <DataStreams/DistinctSortedBlockInputStream.h>
#include <DataStreams/ExpressionBlockInputStream.h>
#include <DataStreams/MergingSortedBlockInputStream.h>
#include <DataStreams/CollapsingSortedBlockInputStream.h>
#include <DataStreams/SummingSortedBlockInputStream.h>
#include <DataStreams/ReplacingSortedBlockInputStream.h>
#include <DataStreams/GraphiteRollupSortedBlockInputStream.h>
#include <DataStreams/AggregatingSortedBlockInputStream.h>
#include <DataStreams/VersionedCollapsingSortedBlockInputStream.h>
#include <DataStreams/MaterializingBlockInputStream.h>
#include <DataStreams/ConcatBlockInputStream.h>
#include <DataStreams/ColumnGathererStream.h>
#include <Interpreters/MutationsInterpreter.h>
#include <Common/SimpleIncrement.h>
#include <Common/interpolate.h>
#include <Common/typeid_cast.h>
#include <Common/createHardLink.h>
#include <Poco/File.h>
#include <Poco/DirectoryIterator.h>
#include <cmath>
#include <numeric>
#include <iomanip>


namespace ProfileEvents
{
    extern const Event MergedRows;
    extern const Event MergedUncompressedBytes;
    extern const Event MergesTimeMilliseconds;
}

namespace CurrentMetrics
{
    extern const Metric BackgroundPoolTask;
    extern const Metric PartMutation;
}

namespace DB
{

namespace ErrorCodes
{
    extern const int ABORTED;
}


using MergeAlgorithm = MergeTreeDataMergerMutator::MergeAlgorithm;


/// Do not start to merge parts, if free space is less than sum size of parts times specified coefficient.
/// This value is chosen to not allow big merges to eat all free space. Thus allowing small merges to proceed.
static const double DISK_USAGE_COEFFICIENT_TO_SELECT = 2;

/// To do merge, reserve amount of space equals to sum size of parts times specified coefficient.
/// Must be strictly less than DISK_USAGE_COEFFICIENT_TO_SELECT,
///  because between selecting parts to merge and doing merge, amount of free space could have decreased.
static const double DISK_USAGE_COEFFICIENT_TO_RESERVE = 1.1;


void FutureMergedMutatedPart::assign(MergeTreeData::DataPartsVector parts_)
{
    if (parts_.empty())
        return;

    for (const MergeTreeData::DataPartPtr & part : parts_)
    {
        const MergeTreeData::DataPartPtr & first_part = parts_.front();

        if (part->partition.value != first_part->partition.value)
            throw Exception(
                "Attempting to merge parts " + first_part->name + " and " + part->name + " that are in different partitions",
                ErrorCodes::LOGICAL_ERROR);
    }

    parts = std::move(parts_);

    UInt32 max_level = 0;
    for (const auto & part : parts)
        max_level = std::max(max_level, part->info.level);

    part_info.partition_id = parts.front()->info.partition_id;
    part_info.min_block = parts.front()->info.min_block;
    part_info.max_block = parts.back()->info.max_block;
    part_info.level = max_level + 1;
    part_info.mutation = parts.front()->info.mutation;

    if (parts.front()->storage.format_version < MERGE_TREE_DATA_MIN_FORMAT_VERSION_WITH_CUSTOM_PARTITIONING)
    {
        DayNum min_date = DayNum(std::numeric_limits<UInt16>::max());
        DayNum max_date = DayNum(std::numeric_limits<UInt16>::min());
        for (const auto & part : parts)
        {
            /// NOTE: getting min and max dates from part names (instead of part data) because we want
            /// the merged part name be determined only by source part names.
            /// It is simpler this way when the real min and max dates for the block range can change
            /// (e.g. after an ALTER DELETE command).
            DayNum part_min_date;
            DayNum part_max_date;
            MergeTreePartInfo::parseMinMaxDatesFromPartName(part->name, part_min_date, part_max_date);
            min_date = std::min(min_date, part_min_date);
            max_date = std::max(max_date, part_max_date);
        }

        name = part_info.getPartNameV0(min_date, max_date);
    }
    else
        name = part_info.getPartName();
}

MergeTreeDataMergerMutator::MergeTreeDataMergerMutator(MergeTreeData & data_, const BackgroundProcessingPool & pool_)
    : data(data_), pool(pool_), log(&Logger::get(data.getLogName() + " (MergerMutator)"))
{
}


UInt64 MergeTreeDataMergerMutator::getMaxSourcePartsSizeForMerge()
{
    size_t total_threads_in_pool = pool.getNumberOfThreads();
    size_t busy_threads_in_pool = CurrentMetrics::values[CurrentMetrics::BackgroundPoolTask].load(std::memory_order_relaxed);

    return getMaxSourcePartsSizeForMerge(total_threads_in_pool, busy_threads_in_pool == 0 ? 0 : busy_threads_in_pool - 1); /// 1 is current thread
}


UInt64 MergeTreeDataMergerMutator::getMaxSourcePartsSizeForMerge(size_t pool_size, size_t pool_used)
{
    if (pool_used > pool_size)
        throw Exception("Logical error: invalid arguments passed to getMaxSourcePartsSize: pool_used > pool_size", ErrorCodes::LOGICAL_ERROR);

    size_t free_entries = pool_size - pool_used;
    const auto data_settings = data.getCOWSettings();

    UInt64 max_size = 0;
    if (free_entries >= data_settings->number_of_free_entries_in_pool_to_lower_max_size_of_merge)
        max_size = data_settings->max_bytes_to_merge_at_max_space_in_pool;
    else
        max_size = interpolateExponential(
            data_settings->max_bytes_to_merge_at_min_space_in_pool,
            data_settings->max_bytes_to_merge_at_max_space_in_pool,
            static_cast<double>(free_entries) / data_settings->number_of_free_entries_in_pool_to_lower_max_size_of_merge);

    return std::min(max_size, static_cast<UInt64>(DiskSpaceMonitor::getUnreservedFreeSpace(data.full_path) / DISK_USAGE_COEFFICIENT_TO_SELECT));
}


UInt64 MergeTreeDataMergerMutator::getMaxSourcePartSizeForMutation()
{
    return static_cast<UInt64>(DiskSpaceMonitor::getUnreservedFreeSpace(data.full_path) / DISK_USAGE_COEFFICIENT_TO_RESERVE);
}


bool MergeTreeDataMergerMutator::selectPartsToMerge(
    FutureMergedMutatedPart & future_part,
    bool aggressive,
    size_t max_total_size_to_merge,
    const AllowedMergingPredicate & can_merge_callback,
    String * out_disable_reason)
{
    MergeTreeData::DataPartsVector data_parts = data.getDataPartsVector();
    const auto data_settings = data.getCOWSettings();

    if (data_parts.empty())
    {
        if (out_disable_reason)
            *out_disable_reason = "There are no parts in the table";
        return false;
    }

    time_t current_time = time(nullptr);

    IMergeSelector::Partitions partitions;

    const String * prev_partition_id = nullptr;
    const MergeTreeData::DataPartPtr * prev_part = nullptr;
    bool has_part_with_expired_ttl = false;
    for (const MergeTreeData::DataPartPtr & part : data_parts)
    {
        const String & partition_id = part->info.partition_id;
        if (!prev_partition_id || partition_id != *prev_partition_id || (prev_part && !can_merge_callback(*prev_part, part, nullptr)))
        {
            if (partitions.empty() || !partitions.back().empty())
                partitions.emplace_back();
            prev_partition_id = &partition_id;
        }

        IMergeSelector::Part part_info;
        part_info.size = part->bytes_on_disk;
        part_info.age = current_time - part->modification_time;
        part_info.level = part->info.level;
        part_info.data = &part;
        part_info.min_ttl = part->ttl_infos.part_min_ttl;

        if (part_info.min_ttl && part_info.min_ttl <= current_time)
            has_part_with_expired_ttl = true;

        partitions.back().emplace_back(part_info);

        /// Check for consistency of data parts. If assertion is failed, it requires immediate investigation.
        if (prev_part && part->info.partition_id == (*prev_part)->info.partition_id
            && part->info.min_block <= (*prev_part)->info.max_block)
        {
            LOG_ERROR(log, "Part " << part->name << " intersects previous part " << (*prev_part)->name);
        }

        prev_part = &part;
    }

    std::unique_ptr<IMergeSelector> merge_selector;

    SimpleMergeSelector::Settings merge_settings;
    if (aggressive)
        merge_settings.base = 1;

    bool can_merge_with_ttl =
        (current_time - last_merge_with_ttl > data_settings->merge_with_ttl_timeout);

    /// NOTE Could allow selection of different merge strategy.
    if (can_merge_with_ttl && has_part_with_expired_ttl && !ttl_merges_blocker.isCancelled())
    {
        merge_selector = std::make_unique<TTLMergeSelector>(current_time);
        last_merge_with_ttl = current_time;
    }
    else
        merge_selector = std::make_unique<SimpleMergeSelector>(merge_settings);

    IMergeSelector::PartsInPartition parts_to_merge = merge_selector->select(
        partitions,
        max_total_size_to_merge);

    if (parts_to_merge.empty())
    {
        if (out_disable_reason)
            *out_disable_reason = "There are no need to merge parts according to merge selector algorithm";
        return false;
    }

    /// Allow to "merge" part with itself if we need remove some values with expired ttl
    if (parts_to_merge.size() == 1 && !has_part_with_expired_ttl)
        throw Exception("Logical error: merge selector returned only one part to merge", ErrorCodes::LOGICAL_ERROR);

    MergeTreeData::DataPartsVector parts;
    parts.reserve(parts_to_merge.size());
    for (IMergeSelector::Part & part_info : parts_to_merge)
    {
        const MergeTreeData::DataPartPtr & part = *static_cast<const MergeTreeData::DataPartPtr *>(part_info.data);
        parts.push_back(part);
    }

    LOG_DEBUG(log, "Selected " << parts.size() << " parts from " << parts.front()->name << " to " << parts.back()->name);
    future_part.assign(std::move(parts));
    return true;
}


bool MergeTreeDataMergerMutator::selectAllPartsToMergeWithinPartition(
    FutureMergedMutatedPart & future_part,
    UInt64 & available_disk_space,
    const AllowedMergingPredicate & can_merge,
    const String & partition_id,
    bool final,
    String * out_disable_reason)
{
    MergeTreeData::DataPartsVector parts = selectAllPartsFromPartition(partition_id);

    if (parts.empty())
        return false;

    if (!final && parts.size() == 1)
    {
        if (out_disable_reason)
            *out_disable_reason = "There is only one part inside partition";
        return false;
    }

    auto it = parts.begin();
    auto prev_it = it;

    UInt64 sum_bytes = 0;
    while (it != parts.end())
    {
        /// For the case of one part, we check that it can be merged "with itself".
        if ((it != parts.begin() || parts.size() == 1) && !can_merge(*prev_it, *it, out_disable_reason))
        {
            return false;
        }

        sum_bytes += (*it)->bytes_on_disk;

        prev_it = it;
        ++it;
    }

    /// Enough disk space to cover the new merge with a margin.
    auto required_disk_space = sum_bytes * DISK_USAGE_COEFFICIENT_TO_SELECT;
    if (available_disk_space <= required_disk_space)
    {
        time_t now = time(nullptr);
        if (now - disk_space_warning_time > 3600)
        {
            disk_space_warning_time = now;
            LOG_WARNING(log, "Won't merge parts from " << parts.front()->name << " to " << (*prev_it)->name
                << " because not enough free space: "
                << formatReadableSizeWithBinarySuffix(available_disk_space) << " free and unreserved "
                << "(" << formatReadableSizeWithBinarySuffix(DiskSpaceMonitor::getReservedSpace()) << " reserved in "
                << DiskSpaceMonitor::getReservationCount() << " chunks), "
                << formatReadableSizeWithBinarySuffix(sum_bytes)
                << " required now (+" << static_cast<int>((DISK_USAGE_COEFFICIENT_TO_SELECT - 1.0) * 100)
                << "% on overhead); suppressing similar warnings for the next hour");
        }

        if (out_disable_reason)
            *out_disable_reason = "Insufficient available disk space, required " +
                formatReadableSizeWithDecimalSuffix(required_disk_space);

        return false;
    }

    LOG_DEBUG(log, "Selected " << parts.size() << " parts from " << parts.front()->name << " to " << parts.back()->name);
    future_part.assign(std::move(parts));
    available_disk_space -= required_disk_space;
    return true;
}


MergeTreeData::DataPartsVector MergeTreeDataMergerMutator::selectAllPartsFromPartition(const String & partition_id)
{
    MergeTreeData::DataPartsVector parts_from_partition;

    MergeTreeData::DataParts data_parts = data.getDataParts();

    for (MergeTreeData::DataParts::iterator it = data_parts.cbegin(); it != data_parts.cend(); ++it)
    {
        const MergeTreeData::DataPartPtr & current_part = *it;
        if (current_part->info.partition_id != partition_id)
            continue;

        parts_from_partition.push_back(current_part);
    }

    return parts_from_partition;
}


/// PK columns are sorted and merged, ordinary columns are gathered using info from merge step
static void extractMergingAndGatheringColumns(
    const NamesAndTypesList & all_columns,
    const ExpressionActionsPtr & sorting_key_expr,
    const MergeTreeIndices & indexes,
    const MergeTreeData::MergingParams & merging_params,
    NamesAndTypesList & gathering_columns, Names & gathering_column_names,
    NamesAndTypesList & merging_columns, Names & merging_column_names)
{
    Names sort_key_columns_vec = sorting_key_expr->getRequiredColumns();
    std::set<String> key_columns(sort_key_columns_vec.cbegin(), sort_key_columns_vec.cend());
    for (const auto & index : indexes)
    {
        Names index_columns_vec = index->expr->getRequiredColumns();
        std::copy(index_columns_vec.cbegin(), index_columns_vec.cend(),
                  std::inserter(key_columns, key_columns.end()));
    }

    /// Force sign column for Collapsing mode
    if (merging_params.mode == MergeTreeData::MergingParams::Collapsing)
        key_columns.emplace(merging_params.sign_column);

    /// Force version column for Replacing mode
    if (merging_params.mode == MergeTreeData::MergingParams::Replacing)
        key_columns.emplace(merging_params.version_column);

    /// Force sign column for VersionedCollapsing mode. Version is already in primary key.
    if (merging_params.mode == MergeTreeData::MergingParams::VersionedCollapsing)
        key_columns.emplace(merging_params.sign_column);

    /// Force to merge at least one column in case of empty key
    if (key_columns.empty())
        key_columns.emplace(all_columns.front().name);

    /// TODO: also force "summing" and "aggregating" columns to make Horizontal merge only for such columns

    for (const auto & column : all_columns)
    {
        if (key_columns.count(column.name))
        {
            merging_columns.emplace_back(column);
            merging_column_names.emplace_back(column.name);
        }
        else
        {
            gathering_columns.emplace_back(column);
            gathering_column_names.emplace_back(column.name);
        }
    }
}

/* Allow to compute more accurate progress statistics */
class ColumnSizeEstimator
{
    MergeTreeData::DataPart::ColumnToSize map;
public:

    /// Stores approximate size of columns in bytes
    /// Exact values are not required since it used for relative values estimation (progress).
    size_t sum_total = 0;
    size_t sum_index_columns = 0;
    size_t sum_ordinary_columns = 0;

    ColumnSizeEstimator(const MergeTreeData::DataPart::ColumnToSize & map_, const Names & key_columns, const Names & ordinary_columns)
        : map(map_)
    {
        for (const auto & name : key_columns)
            if (!map.count(name)) map[name] = 0;
        for (const auto & name : ordinary_columns)
            if (!map.count(name)) map[name] = 0;

        for (const auto & name : key_columns)
            sum_index_columns += map.at(name);

        for (const auto & name : ordinary_columns)
            sum_ordinary_columns += map.at(name);

        sum_total = std::max(static_cast<decltype(sum_index_columns)>(1), sum_index_columns + sum_ordinary_columns);
    }

    Float64 columnWeight(const String & column) const
    {
        return static_cast<Float64>(map.at(column)) / sum_total;
    }

    Float64 keyColumnsWeight() const
    {
        return static_cast<Float64>(sum_index_columns) / sum_total;
    }
};

/** Progress callback.
  * What it should update:
  * - approximate progress
  * - amount of read rows
  * - various metrics
  * - time elapsed for current merge.
  */

/// Auxilliary struct that for each merge stage stores its current progress.
/// A stage is: the horizontal stage + a stage for each gathered column (if we are doing a
/// Vertical merge) or a mutation of a single part. During a single stage all rows are read.
struct MergeStageProgress
{
    MergeStageProgress(Float64 weight_)
        : is_first(true) , weight(weight_)
    {
    }

    MergeStageProgress(Float64 initial_progress_, Float64 weight_)
        : initial_progress(initial_progress_), is_first(false), weight(weight_)
    {
    }

    Float64 initial_progress = 0.0;
    bool is_first;
    Float64 weight;

    UInt64 total_rows = 0;
    UInt64 rows_read = 0;
};

class MergeProgressCallback
{
public:
    MergeProgressCallback(
        MergeList::Entry & merge_entry_, UInt64 & watch_prev_elapsed_, MergeStageProgress & stage_)
        : merge_entry(merge_entry_)
        , watch_prev_elapsed(watch_prev_elapsed_)
        , stage(stage_)
    {
        updateWatch();
    }

    MergeList::Entry & merge_entry;
    UInt64 & watch_prev_elapsed;
    MergeStageProgress & stage;

    void updateWatch()
    {
        UInt64 watch_curr_elapsed = merge_entry->watch.elapsed();
        ProfileEvents::increment(ProfileEvents::MergesTimeMilliseconds, (watch_curr_elapsed - watch_prev_elapsed) / 1000000);
        watch_prev_elapsed = watch_curr_elapsed;
    }

    void operator() (const Progress & value)
    {
        ProfileEvents::increment(ProfileEvents::MergedUncompressedBytes, value.read_bytes);
        if (stage.is_first)
            ProfileEvents::increment(ProfileEvents::MergedRows, value.read_rows);
        updateWatch();

        merge_entry->bytes_read_uncompressed += value.read_bytes;
        if (stage.is_first)
            merge_entry->rows_read += value.read_rows;

        stage.total_rows += value.total_rows_to_read;
        stage.rows_read += value.read_rows;
        if (stage.total_rows > 0)
        {
            merge_entry->progress.store(
                stage.initial_progress + stage.weight * stage.rows_read / stage.total_rows,
                std::memory_order_relaxed);
        }
    }
};

/// parts should be sorted.
MergeTreeData::MutableDataPartPtr MergeTreeDataMergerMutator::mergePartsToTemporaryPart(
    const FutureMergedMutatedPart & future_part, MergeList::Entry & merge_entry,
    time_t time_of_merge, DiskSpaceMonitor::Reservation * disk_reservation, bool deduplicate, bool force_ttl)
{
    static const String TMP_PREFIX = "tmp_merge_";

    if (merges_blocker.isCancelled())
        throw Exception("Cancelled merging parts", ErrorCodes::ABORTED);

    const MergeTreeData::DataPartsVector & parts = future_part.parts;

    LOG_DEBUG(log, "Merging " << parts.size() << " parts: from "
              << parts.front()->name << " to " << parts.back()->name
              << " into " << TMP_PREFIX + future_part.name);

    String new_part_tmp_path = data.getFullPath() + TMP_PREFIX + future_part.name + "/";
    if (Poco::File(new_part_tmp_path).exists())
        throw Exception("Directory " + new_part_tmp_path + " already exists", ErrorCodes::DIRECTORY_ALREADY_EXISTS);

    MergeTreeData::DataPart::ColumnToSize merged_column_to_size;
    for (const MergeTreeData::DataPartPtr & part : parts)
        part->accumulateColumnSizes(merged_column_to_size);

    Names all_column_names = data.getColumns().getNamesOfPhysical();
    NamesAndTypesList all_columns = data.getColumns().getAllPhysical();
    const auto data_settings = data.getCOWSettings();

    NamesAndTypesList gathering_columns, merging_columns;
    Names gathering_column_names, merging_column_names;
    extractMergingAndGatheringColumns(
        all_columns, data.sorting_key_expr, data.skip_indices,
        data.merging_params, gathering_columns, gathering_column_names, merging_columns, merging_column_names);

    MergeTreeData::MutableDataPartPtr new_data_part = std::make_shared<MergeTreeData::DataPart>(
            data, future_part.name, future_part.part_info);
    new_data_part->partition.assign(future_part.getPartition());
    new_data_part->relative_path = TMP_PREFIX + future_part.name;
    new_data_part->is_temp = true;

    size_t sum_input_rows_upper_bound = merge_entry->total_rows_count;

    bool need_remove_expired_values = force_ttl;
    for (const MergeTreeData::DataPartPtr & part : parts)
        new_data_part->ttl_infos.update(part->ttl_infos);

    const auto & part_min_ttl = new_data_part->ttl_infos.part_min_ttl;
    if (part_min_ttl && part_min_ttl <= time_of_merge)
        need_remove_expired_values = true;

    if (need_remove_expired_values && ttl_merges_blocker.isCancelled())
    {
        LOG_INFO(log, "Part " << new_data_part->name << " has values with expired TTL, but merges with TTL are cancelled.");
        need_remove_expired_values = false;
    }

    MergeAlgorithm merge_alg = chooseMergeAlgorithm(parts, sum_input_rows_upper_bound, gathering_columns, deduplicate, need_remove_expired_values);

    LOG_DEBUG(log, "Selected MergeAlgorithm: " << ((merge_alg == MergeAlgorithm::Vertical) ? "Vertical" : "Horizontal"));

    /// Note: this is done before creating input streams, because otherwise data.data_parts_mutex
    /// (which is locked in data.getTotalActiveSizeInBytes()) is locked after part->columns_lock
    /// (which is locked in shared mode when input streams are created) and when inserting new data
    /// the order is reverse. This annoys TSan even though one lock is locked in shared mode and thus
    /// deadlock is impossible.
    auto compression_codec = data.global_context.chooseCompressionCodec(
        merge_entry->total_size_bytes_compressed,
        static_cast<double> (merge_entry->total_size_bytes_compressed) / data.getTotalActiveSizeInBytes());

    String rows_sources_file_path;
    std::unique_ptr<WriteBuffer> rows_sources_uncompressed_write_buf;
    std::unique_ptr<WriteBuffer> rows_sources_write_buf;

    if (merge_alg == MergeAlgorithm::Vertical)
    {
        Poco::File(new_part_tmp_path).createDirectories();
        rows_sources_file_path = new_part_tmp_path + "rows_sources";
        rows_sources_uncompressed_write_buf = std::make_unique<WriteBufferFromFile>(rows_sources_file_path);
        rows_sources_write_buf = std::make_unique<CompressedWriteBuffer>(*rows_sources_uncompressed_write_buf);
    }
    else
    {
        merging_columns = all_columns;
        merging_column_names = all_column_names;
        gathering_columns.clear();
        gathering_column_names.clear();
    }

    ColumnSizeEstimator column_sizes(merged_column_to_size, merging_column_names, gathering_column_names);

    /** Read from all parts, merge and write into a new one.
      * In passing, we calculate expression for sorting.
      */
    BlockInputStreams src_streams;
    UInt64 watch_prev_elapsed = 0;

    /// We count total amount of bytes in parts
    /// and use direct_io + aio if there is more than min_merge_bytes_to_use_direct_io
    bool read_with_direct_io = false;
    if (data_settings->min_merge_bytes_to_use_direct_io != 0)
    {
        size_t total_size = 0;
        for (const auto & part : parts)
        {
            total_size += part->bytes_on_disk;
            if (total_size >= data_settings->min_merge_bytes_to_use_direct_io)
            {
                LOG_DEBUG(log, "Will merge parts reading files in O_DIRECT");
                read_with_direct_io = true;

                break;
            }
        }
    }

    MergeStageProgress horizontal_stage_progress(
        merge_alg == MergeAlgorithm::Horizontal ? 1.0 : column_sizes.keyColumnsWeight());

    for (const auto & part : parts)
    {
        auto input = std::make_unique<MergeTreeSequentialBlockInputStream>(
            data, part, merging_column_names, read_with_direct_io, true);

        input->setProgressCallback(
            MergeProgressCallback(merge_entry, watch_prev_elapsed, horizontal_stage_progress));

        BlockInputStreamPtr stream = std::move(input);
        if (data.hasPrimaryKey() || data.hasSkipIndices())
            stream = std::make_shared<MaterializingBlockInputStream>(
                    std::make_shared<ExpressionBlockInputStream>(stream, data.sorting_key_and_skip_indices_expr));

        src_streams.emplace_back(stream);
    }

    Names sort_columns = data.sorting_key_columns;
    SortDescription sort_description;
    size_t sort_columns_size = sort_columns.size();
    sort_description.reserve(sort_columns_size);

    Block header = src_streams.at(0)->getHeader();
    for (size_t i = 0; i < sort_columns_size; ++i)
        sort_description.emplace_back(header.getPositionByName(sort_columns[i]), 1, 1);

    /// The order of the streams is important: when the key is matched, the elements go in the order of the source stream number.
    /// In the merged part, the lines with the same key must be in the ascending order of the identifier of original part,
    ///  that is going in insertion order.
    std::shared_ptr<IBlockInputStream> merged_stream;

    /// If merge is vertical we cannot calculate it
    bool blocks_are_granules_size = (merge_alg == MergeAlgorithm::Vertical);

    switch (data.merging_params.mode)
    {
        case MergeTreeData::MergingParams::Ordinary:
            merged_stream = std::make_unique<MergingSortedBlockInputStream>(
                src_streams, sort_description, DEFAULT_MERGE_BLOCK_SIZE, 0, rows_sources_write_buf.get(), true, blocks_are_granules_size);
            break;

        case MergeTreeData::MergingParams::Collapsing:
            merged_stream = std::make_unique<CollapsingSortedBlockInputStream>(
                src_streams, sort_description, data.merging_params.sign_column, DEFAULT_MERGE_BLOCK_SIZE, rows_sources_write_buf.get(), blocks_are_granules_size);
            break;

        case MergeTreeData::MergingParams::Summing:
            merged_stream = std::make_unique<SummingSortedBlockInputStream>(
                src_streams, sort_description, data.merging_params.columns_to_sum, DEFAULT_MERGE_BLOCK_SIZE);
            break;

        case MergeTreeData::MergingParams::Aggregating:
            merged_stream = std::make_unique<AggregatingSortedBlockInputStream>(
                src_streams, sort_description, DEFAULT_MERGE_BLOCK_SIZE);
            break;

        case MergeTreeData::MergingParams::Replacing:
            merged_stream = std::make_unique<ReplacingSortedBlockInputStream>(
                src_streams, sort_description, data.merging_params.version_column, DEFAULT_MERGE_BLOCK_SIZE, rows_sources_write_buf.get(), blocks_are_granules_size);
            break;

        case MergeTreeData::MergingParams::Graphite:
            merged_stream = std::make_unique<GraphiteRollupSortedBlockInputStream>(
                src_streams, sort_description, DEFAULT_MERGE_BLOCK_SIZE,
                data.merging_params.graphite_params, time_of_merge);
            break;

        case MergeTreeData::MergingParams::VersionedCollapsing:
            merged_stream = std::make_unique<VersionedCollapsingSortedBlockInputStream>(
                src_streams, sort_description, data.merging_params.sign_column, DEFAULT_MERGE_BLOCK_SIZE, rows_sources_write_buf.get(), blocks_are_granules_size);
            break;
    }

    if (deduplicate)
        merged_stream = std::make_shared<DistinctSortedBlockInputStream>(merged_stream, SizeLimits(), 0 /*limit_hint*/, Names());

    if (need_remove_expired_values)
        merged_stream = std::make_shared<TTLBlockInputStream>(merged_stream, data, new_data_part, time_of_merge, force_ttl);

    MergedBlockOutputStream to{
        data,
        new_part_tmp_path,
        merging_columns,
        compression_codec,
        merged_column_to_size,
        data_settings->min_merge_bytes_to_use_direct_io,
        blocks_are_granules_size};

    merged_stream->readPrefix();
    to.writePrefix();

    size_t rows_written = 0;
    const size_t initial_reservation = disk_reservation ? disk_reservation->getSize() : 0;

    auto is_cancelled = [&]() { return merges_blocker.isCancelled()
        || (need_remove_expired_values && ttl_merges_blocker.isCancelled()); };

    Block block;
    while (!is_cancelled() && (block = merged_stream->read()))
    {
        rows_written += block.rows();

        to.write(block);

        merge_entry->rows_written = merged_stream->getProfileInfo().rows;
        merge_entry->bytes_written_uncompressed = merged_stream->getProfileInfo().bytes;

        /// Reservation updates is not performed yet, during the merge it may lead to higher free space requirements
        if (disk_reservation && sum_input_rows_upper_bound)
        {
            /// The same progress from merge_entry could be used for both algorithms (it should be more accurate)
            /// But now we are using inaccurate row-based estimation in Horizontal case for backward compatibility
            Float64 progress = (merge_alg == MergeAlgorithm::Horizontal)
                ? std::min(1., 1. * rows_written / sum_input_rows_upper_bound)
                : std::min(1., merge_entry->progress.load(std::memory_order_relaxed));

            disk_reservation->update(static_cast<size_t>((1. - progress) * initial_reservation));
        }
    }
    merged_stream->readSuffix();
    merged_stream.reset();

    if (merges_blocker.isCancelled())
        throw Exception("Cancelled merging parts", ErrorCodes::ABORTED);

    if (need_remove_expired_values && ttl_merges_blocker.isCancelled())
        throw Exception("Cancelled merging parts with expired TTL", ErrorCodes::ABORTED);

    MergeTreeData::DataPart::Checksums checksums_gathered_columns;

    /// Gather ordinary columns
    if (merge_alg == MergeAlgorithm::Vertical)
    {
        size_t sum_input_rows_exact = merge_entry->rows_read;
        merge_entry->columns_written = merging_column_names.size();
        merge_entry->progress.store(column_sizes.keyColumnsWeight(), std::memory_order_relaxed);

        BlockInputStreams column_part_streams(parts.size());

        auto it_name_and_type = gathering_columns.cbegin();

        rows_sources_write_buf->next();
        rows_sources_uncompressed_write_buf->next();

        size_t rows_sources_count = rows_sources_write_buf->count();
        /// In special case, when there is only one source part, and no rows were skipped, we may have
        /// skipped writing rows_sources file. Otherwise rows_sources_count must be equal to the total
        /// number of input rows.
        if ((rows_sources_count > 0 || parts.size() > 1) && sum_input_rows_exact != rows_sources_count)
            throw Exception("Number of rows in source parts (" + toString(sum_input_rows_exact)
                + ") differs from number of bytes written to rows_sources file (" + toString(rows_sources_count)
                + "). It is a bug.", ErrorCodes::LOGICAL_ERROR);

        CompressedReadBufferFromFile rows_sources_read_buf(rows_sources_file_path, 0, 0);
        IMergedBlockOutputStream::WrittenOffsetColumns written_offset_columns;

        for (size_t column_num = 0, gathering_column_names_size = gathering_column_names.size();
            column_num < gathering_column_names_size;
            ++column_num, ++it_name_and_type)
        {
            const String & column_name = it_name_and_type->name;
            Names column_names{column_name};
            Float64 progress_before = merge_entry->progress.load(std::memory_order_relaxed);

            MergeStageProgress column_progress(progress_before, column_sizes.columnWeight(column_name));
            for (size_t part_num = 0; part_num < parts.size(); ++part_num)
            {
                auto column_part_stream = std::make_shared<MergeTreeSequentialBlockInputStream>(
                    data, parts[part_num], column_names, read_with_direct_io, true);

                column_part_stream->setProgressCallback(
                    MergeProgressCallback(merge_entry, watch_prev_elapsed, column_progress));

                column_part_streams[part_num] = std::move(column_part_stream);
            }

            rows_sources_read_buf.seek(0, 0);
            ColumnGathererStream column_gathered_stream(column_name, column_part_streams, rows_sources_read_buf);
            MergedColumnOnlyOutputStream column_to(
                data,
                column_gathered_stream.getHeader(),
                new_part_tmp_path,
                false,
                compression_codec,
                false,
                {},
                written_offset_columns,
                to.getIndexGranularity()
            );
            size_t column_elems_written = 0;

            column_to.writePrefix();
            while (!merges_blocker.isCancelled() && (block = column_gathered_stream.read()))
            {
                column_elems_written += block.rows();
                column_to.write(block);
            }

            if (merges_blocker.isCancelled())
                throw Exception("Cancelled merging parts", ErrorCodes::ABORTED);

            column_gathered_stream.readSuffix();
            checksums_gathered_columns.add(column_to.writeSuffixAndGetChecksums());

            if (rows_written != column_elems_written)
            {
                throw Exception("Written " + toString(column_elems_written) + " elements of column " + column_name +
                                ", but " + toString(rows_written) + " rows of PK columns", ErrorCodes::LOGICAL_ERROR);
            }

            /// NOTE: 'progress' is modified by single thread, but it may be concurrently read from MergeListElement::getInfo() (StorageSystemMerges).

            merge_entry->columns_written += 1;
            merge_entry->bytes_written_uncompressed += column_gathered_stream.getProfileInfo().bytes;
            merge_entry->progress.store(progress_before + column_sizes.columnWeight(column_name), std::memory_order_relaxed);
        }

        Poco::File(rows_sources_file_path).remove();
    }

    for (const auto & part : parts)
        new_data_part->minmax_idx.merge(part->minmax_idx);

    /// Print overall profiling info. NOTE: it may duplicates previous messages
    {
        double elapsed_seconds = merge_entry->watch.elapsedSeconds();
        LOG_DEBUG(log, std::fixed << std::setprecision(2)
            << "Merge sorted " << merge_entry->rows_read << " rows"
            << ", containing " << all_column_names.size() << " columns"
            << " (" << merging_column_names.size() << " merged, " << gathering_column_names.size() << " gathered)"
            << " in " << elapsed_seconds << " sec., "
            << merge_entry->rows_read / elapsed_seconds << " rows/sec., "
            << merge_entry->bytes_read_uncompressed / 1000000.0 / elapsed_seconds << " MB/sec.");
    }

    if (merge_alg != MergeAlgorithm::Vertical)
        to.writeSuffixAndFinalizePart(new_data_part);
    else
        to.writeSuffixAndFinalizePart(new_data_part, &all_columns, &checksums_gathered_columns);

    return new_data_part;
}


MergeTreeData::MutableDataPartPtr MergeTreeDataMergerMutator::mutatePartToTemporaryPart(
    const FutureMergedMutatedPart & future_part,
    const std::vector<MutationCommand> & commands,
    MergeListEntry & merge_entry,
    const Context & context)
{
    auto check_not_cancelled = [&]()
    {
        if (merges_blocker.isCancelled() || merge_entry->is_cancelled)
            throw Exception("Cancelled mutating parts", ErrorCodes::ABORTED);

        return true;
    };

    check_not_cancelled();

    if (future_part.parts.size() != 1)
        throw Exception("Trying to mutate " + toString(future_part.parts.size()) + " parts, not one. "
            "This is a bug.", ErrorCodes::LOGICAL_ERROR);

    CurrentMetrics::Increment num_mutations{CurrentMetrics::PartMutation};
    const auto & source_part = future_part.parts[0];
    auto storage_from_source_part = StorageFromMergeTreeDataPart::create(source_part);

    auto context_for_reading = context;
    context_for_reading.getSettingsRef().merge_tree_uniform_read_distribution = 0;
    context_for_reading.getSettingsRef().max_threads = 1;

    std::vector<MutationCommand> commands_for_part;
    std::copy_if(
            std::cbegin(commands), std::cend(commands),
            std::back_inserter(commands_for_part),
            [&] (const MutationCommand & command)
            {
                return command.partition == nullptr ||
                    future_part.parts[0]->info.partition_id == data.getPartitionIDFromQuery(
                            command.partition, context_for_reading);
            });


    MutationsInterpreter mutations_interpreter(storage_from_source_part, commands_for_part, context_for_reading);

    if (!mutations_interpreter.isStorageTouchedByMutations())
    {
        LOG_TRACE(log, "Part " << source_part->name << " doesn't change up to mutation version " << future_part.part_info.mutation);
        return data.cloneAndLoadDataPart(source_part, "tmp_clone_", future_part.part_info);
    }
    else
        LOG_TRACE(log, "Mutating part " << source_part->name << " to mutation version " << future_part.part_info.mutation);

    MergeTreeData::MutableDataPartPtr new_data_part = std::make_shared<MergeTreeData::DataPart>(
        data, future_part.name, future_part.part_info);
    new_data_part->relative_path = "tmp_mut_" + future_part.name;
    new_data_part->is_temp = true;
    new_data_part->ttl_infos = source_part->ttl_infos;

    String new_part_tmp_path = new_data_part->getFullPath();

    /// Note: this is done before creating input streams, because otherwise data.data_parts_mutex
    /// (which is locked in data.getTotalActiveSizeInBytes()) is locked after part->columns_lock
    /// (which is locked in shared mode when input streams are created) and when inserting new data
    /// the order is reverse. This annoys TSan even though one lock is locked in shared mode and thus
    /// deadlock is impossible.
    auto compression_codec = context.chooseCompressionCodec(
        source_part->bytes_on_disk,
        static_cast<double>(source_part->bytes_on_disk) / data.getTotalActiveSizeInBytes());

    Poco::File(new_part_tmp_path).createDirectories();

    auto in = mutations_interpreter.execute();
    const auto & updated_header = mutations_interpreter.getUpdatedHeader();

    NamesAndTypesList all_columns = data.getColumns().getAllPhysical();
    const auto data_settings = data.getCOWSettings();

    Block in_header = in->getHeader();

    UInt64 watch_prev_elapsed = 0;
    MergeStageProgress stage_progress(1.0);
    in->setProgressCallback(MergeProgressCallback(merge_entry, watch_prev_elapsed, stage_progress));

    if (updated_header.columns() == all_columns.size())
    {
        /// All columns are modified, proceed to write a new part from scratch.
        if (data.hasPrimaryKey() || data.hasSkipIndices())
            in = std::make_shared<MaterializingBlockInputStream>(
                std::make_shared<ExpressionBlockInputStream>(in, data.primary_key_and_skip_indices_expr));

        MergeTreeDataPart::MinMaxIndex minmax_idx;

        MergedBlockOutputStream out(data, new_part_tmp_path, all_columns, compression_codec);

        in->readPrefix();
        out.writePrefix();

        Block block;
        while (check_not_cancelled() && (block = in->read()))
        {
            minmax_idx.update(block, data.minmax_idx_columns);
            out.write(block);

            merge_entry->rows_written += block.rows();
            merge_entry->bytes_written_uncompressed += block.bytes();
        }

        new_data_part->partition.assign(source_part->partition);
        new_data_part->minmax_idx = std::move(minmax_idx);

        in->readSuffix();
        out.writeSuffixAndFinalizePart(new_data_part);
    }
    else
    {
        /// We will modify only some of the columns. Other columns and key values can be copied as-is.
        /// TODO: check that we modify only non-key columns in this case.

        /// Checks if columns used in skipping indexes modified.
        std::set<MergeTreeIndexPtr> indices_to_recalc;
        ASTPtr indices_recalc_expr_list = std::make_shared<ASTExpressionList>();
        for (const auto & col : in_header.getNames())
        {
            for (size_t i = 0; i < data.skip_indices.size(); ++i)
            {
                const auto & index = data.skip_indices[i];
                const auto & index_cols = index->expr->getRequiredColumns();
                auto it = find(cbegin(index_cols), cend(index_cols), col);
                if (it != cend(index_cols) && indices_to_recalc.insert(index).second)
                {
                    ASTPtr expr_list = MergeTreeData::extractKeyExpressionList(
                            storage_from_source_part->getIndices().indices[i]->expr->clone());
                    for (const auto & expr : expr_list->children)
                        indices_recalc_expr_list->children.push_back(expr->clone());
                }
            }
        }

        if (!indices_to_recalc.empty())
        {
            auto indices_recalc_syntax = SyntaxAnalyzer(context, {}).analyze(
                    indices_recalc_expr_list, in_header.getNamesAndTypesList());
            auto indices_recalc_expr = ExpressionAnalyzer(
                    indices_recalc_expr_list,
                    indices_recalc_syntax, context).getActions(false);
            in = std::make_shared<MaterializingBlockInputStream>(
                    std::make_shared<ExpressionBlockInputStream>(in, indices_recalc_expr));
        }

        NameSet files_to_skip = {"checksums.txt", "columns.txt"};
<<<<<<< HEAD
        auto mrk_extension = data_settings->index_granularity_bytes ? getAdaptiveMrkExtension() : getNonAdaptiveMrkExtension();
        for (const auto & entry : in_header)
=======
        auto mrk_extension = data.settings.index_granularity_bytes ? getAdaptiveMrkExtension() : getNonAdaptiveMrkExtension();
        for (const auto & entry : updated_header)
>>>>>>> 9c991b16
        {
            IDataType::StreamCallback callback = [&](const IDataType::SubstreamPath & substream_path)
            {
                String stream_name = IDataType::getFileNameForStream(entry.name, substream_path);
                files_to_skip.insert(stream_name + ".bin");
                files_to_skip.insert(stream_name + mrk_extension);
            };

            IDataType::SubstreamPath stream_path;
            entry.type->enumerateStreams(callback, stream_path);
        }
        for (const auto & index : indices_to_recalc)
        {
            files_to_skip.insert(index->getFileName() + ".idx");
            files_to_skip.insert(index->getFileName() + ".mrk");
        }

        Poco::DirectoryIterator dir_end;
        for (Poco::DirectoryIterator dir_it(source_part->getFullPath()); dir_it != dir_end; ++dir_it)
        {
            if (files_to_skip.count(dir_it.name()))
                continue;

            Poco::Path destination(new_part_tmp_path);
            destination.append(dir_it.name());

            createHardLink(dir_it.path().toString(), destination.toString());
        }

        merge_entry->columns_written = all_columns.size() - updated_header.columns();

        IMergedBlockOutputStream::WrittenOffsetColumns unused_written_offsets;
        MergedColumnOnlyOutputStream out(
            data,
            updated_header,
            new_part_tmp_path,
            /* sync = */ false,
            compression_codec,
            /* skip_offsets = */ false,
            std::vector<MergeTreeIndexPtr>(indices_to_recalc.begin(), indices_to_recalc.end()),
            unused_written_offsets,
            source_part->index_granularity
        );

        in->readPrefix();
        out.writePrefix();

        Block block;
        while (check_not_cancelled() && (block = in->read()))
        {
            out.write(block);

            merge_entry->rows_written += block.rows();
            merge_entry->bytes_written_uncompressed += block.bytes();
        }

        in->readSuffix();
        auto changed_checksums = out.writeSuffixAndGetChecksums();

        new_data_part->checksums = source_part->checksums;
        new_data_part->checksums.add(std::move(changed_checksums));
        {
            /// Write file with checksums.
            WriteBufferFromFile out_checksums(new_part_tmp_path + "checksums.txt", 4096);
            new_data_part->checksums.write(out_checksums);
        }

        /// Write the columns list of the resulting part in the same order as all_columns.
        new_data_part->columns = all_columns;
        Names source_column_names = source_part->columns.getNames();
        NameSet source_columns_name_set(source_column_names.begin(), source_column_names.end());
        for (auto it = new_data_part->columns.begin(); it != new_data_part->columns.end();)
        {
            if (source_columns_name_set.count(it->name) || updated_header.has(it->name))
                ++it;
            else
                it = new_data_part->columns.erase(it);
        }
        {
            /// Write a file with a description of columns.
            WriteBufferFromFile out_columns(new_part_tmp_path + "columns.txt", 4096);
            new_data_part->columns.writeText(out_columns);
        }

        new_data_part->rows_count = source_part->rows_count;
        new_data_part->index_granularity = source_part->index_granularity;
        new_data_part->index = source_part->index;
        new_data_part->partition.assign(source_part->partition);
        new_data_part->minmax_idx = source_part->minmax_idx;
        new_data_part->modification_time = time(nullptr);
        new_data_part->bytes_on_disk = MergeTreeData::DataPart::calculateTotalSizeOnDisk(new_data_part->getFullPath());
    }

    return new_data_part;
}


MergeTreeDataMergerMutator::MergeAlgorithm MergeTreeDataMergerMutator::chooseMergeAlgorithm(
    const MergeTreeData::DataPartsVector & parts, size_t sum_rows_upper_bound,
    const NamesAndTypesList & gathering_columns, bool deduplicate, bool need_remove_expired_values) const
{
    const auto data_settings = data.getCOWSettings();

    if (deduplicate)
        return MergeAlgorithm::Horizontal;
    if (data_settings->enable_vertical_merge_algorithm == 0)
        return MergeAlgorithm::Horizontal;
    if (need_remove_expired_values)
        return MergeAlgorithm::Horizontal;

    bool is_supported_storage =
        data.merging_params.mode == MergeTreeData::MergingParams::Ordinary ||
        data.merging_params.mode == MergeTreeData::MergingParams::Collapsing ||
        data.merging_params.mode == MergeTreeData::MergingParams::Replacing ||
        data.merging_params.mode == MergeTreeData::MergingParams::VersionedCollapsing;

    bool enough_ordinary_cols = gathering_columns.size() >= data_settings->vertical_merge_algorithm_min_columns_to_activate;

    bool enough_total_rows = sum_rows_upper_bound >= data_settings->vertical_merge_algorithm_min_rows_to_activate;

    bool no_parts_overflow = parts.size() <= RowSourcePart::MAX_PARTS;

    auto merge_alg = (is_supported_storage && enough_total_rows && enough_ordinary_cols && no_parts_overflow) ?
                        MergeAlgorithm::Vertical : MergeAlgorithm::Horizontal;

    return merge_alg;
}


MergeTreeData::DataPartPtr MergeTreeDataMergerMutator::renameMergedTemporaryPart(
    MergeTreeData::MutableDataPartPtr & new_data_part,
    const MergeTreeData::DataPartsVector & parts,
    MergeTreeData::Transaction * out_transaction)
{
    /// Rename new part, add to the set and remove original parts.
    auto replaced_parts = data.renameTempPartAndReplace(new_data_part, nullptr, out_transaction);

    /// Let's check that all original parts have been deleted and only them.
    if (replaced_parts.size() != parts.size())
    {
        /** This is normal, although this happens rarely.
         *
         * The situation - was replaced 0 parts instead of N can be, for example, in the following case
         * - we had A part, but there was no B and C parts;
         * - A, B -> AB was in the queue, but it has not been done, because there is no B part;
         * - AB, C -> ABC was in the queue, but it has not been done, because there are no AB and C parts;
         * - we have completed the task of downloading a B part;
         * - we started to make A, B -> AB merge, since all parts appeared;
         * - we decided to download ABC part from another replica, since it was impossible to make merge AB, C -> ABC;
         * - ABC part appeared. When it was added, old A, B, C parts were deleted;
         * - AB merge finished. AB part was added. But this is an obsolete part. The log will contain the message `Obsolete part added`,
         *   then we get here.
         *
         * When M > N parts could be replaced?
         * - new block was added in ReplicatedMergeTreeBlockOutputStream;
         * - it was added to working dataset in memory and renamed on filesystem;
         * - but ZooKeeper transaction that adds it to reference dataset in ZK failed;
         * - and it is failed due to connection loss, so we don't rollback working dataset in memory,
         *   because we don't know if the part was added to ZK or not
         *   (see ReplicatedMergeTreeBlockOutputStream)
         * - then method selectPartsToMerge selects a range and sees, that EphemeralLock for the block in this part is unlocked,
         *   and so it is possible to merge a range skipping this part.
         *   (NOTE: Merging with part that is not in ZK is not possible, see checks in 'createLogEntryToMergeParts'.)
         * - and after merge, this part will be removed in addition to parts that was merged.
         */
        LOG_WARNING(log, "Unexpected number of parts removed when adding " << new_data_part->name << ": " << replaced_parts.size()
            << " instead of " << parts.size());
    }
    else
    {
        for (size_t i = 0; i < parts.size(); ++i)
            if (parts[i]->name != replaced_parts[i]->name)
                throw Exception("Unexpected part removed when adding " + new_data_part->name + ": " + replaced_parts[i]->name
                    + " instead of " + parts[i]->name, ErrorCodes::LOGICAL_ERROR);
    }

    LOG_TRACE(log, "Merged " << parts.size() << " parts: from " << parts.front()->name << " to " << parts.back()->name);
    return new_data_part;
}

size_t MergeTreeDataMergerMutator::estimateNeededDiskSpace(const MergeTreeData::DataPartsVector & source_parts)
{
    size_t res = 0;
    for (const MergeTreeData::DataPartPtr & part : source_parts)
        res += part->bytes_on_disk;

    return static_cast<size_t>(res * DISK_USAGE_COEFFICIENT_TO_RESERVE);
}

}<|MERGE_RESOLUTION|>--- conflicted
+++ resolved
@@ -1030,13 +1030,9 @@
         }
 
         NameSet files_to_skip = {"checksums.txt", "columns.txt"};
-<<<<<<< HEAD
+
         auto mrk_extension = data_settings->index_granularity_bytes ? getAdaptiveMrkExtension() : getNonAdaptiveMrkExtension();
         for (const auto & entry : in_header)
-=======
-        auto mrk_extension = data.settings.index_granularity_bytes ? getAdaptiveMrkExtension() : getNonAdaptiveMrkExtension();
-        for (const auto & entry : updated_header)
->>>>>>> 9c991b16
         {
             IDataType::StreamCallback callback = [&](const IDataType::SubstreamPath & substream_path)
             {
