--- conflicted
+++ resolved
@@ -138,11 +138,8 @@
     : storage(storage_)
     , name(name_)
     , info(MergeTreePartInfo::fromPartName(name_, storage.format_version))
-<<<<<<< HEAD
     , index_granularity_info(storage)
-=======
     , data_part_id(data_part_id_)
->>>>>>> 70159fb1
 {
 }
 
@@ -154,11 +151,8 @@
     : storage(storage_)
     , name(name_)
     , info(info_)
-<<<<<<< HEAD
     , index_granularity_info(storage)
-=======
     , data_part_id(data_part_id_)
->>>>>>> 70159fb1
 {
 }
 
