--- conflicted
+++ resolved
@@ -448,10 +448,6 @@
         {
             /// All other query parameters are treated as settings.
             String value;
-<<<<<<< HEAD
-            /// Setting is skipped if value wasn't changed.
-=======
->>>>>>> 5241a8b0
             if (!settings.tryGet(it->first, value) || it->second != value)
             {
                 if (readonly_before_query == 1)
