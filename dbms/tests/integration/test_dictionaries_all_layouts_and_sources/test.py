from __future__ import print_function
import pytest
import os

from helpers.cluster import ClickHouseCluster
from dictionary import Field, Row, Dictionary, DictionaryStructure, Layout
from external_sources import SourceMySQL, SourceClickHouse, SourceFile, SourceExecutableCache, SourceExecutableHashed
from external_sources import SourceMongo, SourceHTTP, SourceHTTPS, SourceRedis
import math

SCRIPT_DIR = os.path.dirname(os.path.realpath(__file__))
dict_configs_path = os.path.join(SCRIPT_DIR, 'configs/dictionaries')

FIELDS = {
    "simple": [
        Field("KeyField", 'UInt64', is_key=True, default_value_for_get=9999999),
        Field("UInt8_", 'UInt8', default_value_for_get=55),
        Field("UInt16_", 'UInt16', default_value_for_get=66),
        Field("UInt32_", 'UInt32', default_value_for_get=77),
        Field("UInt64_", 'UInt64', default_value_for_get=88),
        Field("Int8_", 'Int8', default_value_for_get=-55),
        Field("Int16_", 'Int16', default_value_for_get=-66),
        Field("Int32_", 'Int32', default_value_for_get=-77),
        Field("Int64_", 'Int64', default_value_for_get=-88),
        Field("UUID_", 'UUID', default_value_for_get='550e8400-0000-0000-0000-000000000000'),
        Field("Date_", 'Date', default_value_for_get='2018-12-30'),
        Field("DateTime_", 'DateTime', default_value_for_get='2018-12-30 00:00:00'),
        Field("String_", 'String', default_value_for_get='hi'),
        Field("Float32_", 'Float32', default_value_for_get=555.11),
        Field("Float64_", 'Float64', default_value_for_get=777.11),
        Field("ParentKeyField", "UInt64", default_value_for_get=444, hierarchical=True)
    ],
    "complex": [
        Field("KeyField1", 'UInt64', is_key=True, default_value_for_get=9999999),
        Field("KeyField2", 'String', is_key=True, default_value_for_get='xxxxxxxxx'),
        Field("UInt8_", 'UInt8', default_value_for_get=55),
        Field("UInt16_", 'UInt16', default_value_for_get=66),
        Field("UInt32_", 'UInt32', default_value_for_get=77),
        Field("UInt64_", 'UInt64', default_value_for_get=88),
        Field("Int8_", 'Int8', default_value_for_get=-55),
        Field("Int16_", 'Int16', default_value_for_get=-66),
        Field("Int32_", 'Int32', default_value_for_get=-77),
        Field("Int64_", 'Int64', default_value_for_get=-88),
        Field("UUID_", 'UUID', default_value_for_get='550e8400-0000-0000-0000-000000000000'),
        Field("Date_", 'Date', default_value_for_get='2018-12-30'),
        Field("DateTime_", 'DateTime', default_value_for_get='2018-12-30 00:00:00'),
        Field("String_", 'String', default_value_for_get='hi'),
        Field("Float32_", 'Float32', default_value_for_get=555.11),
        Field("Float64_", 'Float64', default_value_for_get=777.11),
    ],
    "ranged": [
        Field("KeyField1", 'UInt64', is_key=True),
        Field("KeyField2", 'Date', is_range_key=True),
        Field("StartDate", 'Date', range_hash_type='min'),
        Field("EndDate", 'Date', range_hash_type='max'),
        Field("UInt8_", 'UInt8', default_value_for_get=55),
        Field("UInt16_", 'UInt16', default_value_for_get=66),
        Field("UInt32_", 'UInt32', default_value_for_get=77),
        Field("UInt64_", 'UInt64', default_value_for_get=88),
        Field("Int8_", 'Int8', default_value_for_get=-55),
        Field("Int16_", 'Int16', default_value_for_get=-66),
        Field("Int32_", 'Int32', default_value_for_get=-77),
        Field("Int64_", 'Int64', default_value_for_get=-88),
        Field("UUID_", 'UUID', default_value_for_get='550e8400-0000-0000-0000-000000000000'),
        Field("Date_", 'Date', default_value_for_get='2018-12-30'),
        Field("DateTime_", 'DateTime', default_value_for_get='2018-12-30 00:00:00'),
        Field("String_", 'String', default_value_for_get='hi'),
        Field("Float32_", 'Float32', default_value_for_get=555.11),
        Field("Float64_", 'Float64', default_value_for_get=777.11),
    ]
}

VALUES = {
    "simple": [
        [1, 22, 333, 4444, 55555, -6, -77,
            -888, -999, '550e8400-e29b-41d4-a716-446655440003',
            '1973-06-28', '1985-02-28 23:43:25', 'hello', 22.543, 3332154213.4, 0],
        [2, 3, 4, 5, 6, -7, -8,
            -9, -10, '550e8400-e29b-41d4-a716-446655440002',
            '1978-06-28', '1986-02-28 23:42:25', 'hello', 21.543, 3222154213.4, 1]
    ],
    "complex": [
        [1, 'world', 22, 333, 4444, 55555, -6,
             -77, -888, -999, '550e8400-e29b-41d4-a716-446655440003',
             '1973-06-28', '1985-02-28 23:43:25',
             'hello', 22.543, 3332154213.4],
        [2, 'qwerty2', 52, 2345, 6544, 9191991, -2,
            -717, -81818, -92929, '550e8400-e29b-41d4-a716-446655440007',
            '1975-09-28', '2000-02-28 23:33:24',
            'my', 255.543, 3332221.44]

    ],
    "ranged": [
        [1, '2019-02-10', '2019-02-01', '2019-02-28',
            22, 333, 4444, 55555, -6, -77, -888, -999,
            '550e8400-e29b-41d4-a716-446655440003',
            '1973-06-28', '1985-02-28 23:43:25', 'hello',
            22.543, 3332154213.4],
        [2, '2019-04-10', '2019-04-01', '2019-04-28',
            11, 3223, 41444, 52515, -65, -747, -8388, -9099,
            '550e8400-e29b-41d4-a716-446655440004',
            '1973-06-29', '2002-02-28 23:23:25', '!!!!',
            32.543, 3332543.4]
    ]
}



LAYOUTS = [
    Layout("hashed"),
    Layout("cache"),
    Layout("flat"),
    Layout("complex_key_hashed"),
    Layout("complex_key_cache"),
    Layout("range_hashed")
]

SOURCES = [
    SourceMongo("MongoDB", "localhost", "27018", "mongo1", "27017", "root", "clickhouse"),
    SourceMySQL("MySQL", "localhost", "3308", "mysql1", "3306", "root", "clickhouse"),
    SourceClickHouse("RemoteClickHouse", "localhost", "9000", "clickhouse1", "9000", "default", ""),
    SourceClickHouse("LocalClickHouse", "localhost", "9000", "node", "9000", "default", ""),
    SourceFile("File", "localhost", "9000", "node", "9000", "", ""),
    SourceExecutableHashed("ExecutableHashed", "localhost", "9000", "node", "9000", "", ""),
    SourceExecutableCache("ExecutableCache", "localhost", "9000", "node", "9000", "", ""),
    SourceHTTP("SourceHTTP", "localhost", "9000", "clickhouse1", "9000", "", ""),
    SourceHTTPS("SourceHTTPS", "localhost", "9000", "clickhouse1", "9000", "", ""),
]

DICTIONARIES = []

# Key-value dictionaries with onle one possible field for key
SOURCES_KV = [
    SourceRedis("RedisSimple", "localhost", "6380", "redis1", "6379", "", "", storage_type="simple"),
    SourceRedis("RedisHash", "localhost", "6380", "redis1", "6379", "", "", storage_type="hash_map"),
]

DICTIONARIES_KV = []

cluster = None
node = None

def get_dict(source, layout, fields, suffix_name=''):
    global dict_configs_path

    structure = DictionaryStructure(layout, fields)
    dict_name = source.name + "_" + layout.name + '_' + suffix_name
    dict_path = os.path.join(dict_configs_path, dict_name + '.xml')
    dictionary = Dictionary(dict_name, structure, source, dict_path, "table_" + dict_name, fields)
    dictionary.generate_config()
    return dictionary

def setup_module(module):
    global DICTIONARIES
    global cluster
    global node
    global dict_configs_path

    for f in os.listdir(dict_configs_path):
        os.remove(os.path.join(dict_configs_path, f))

    for layout in LAYOUTS:
        for source in SOURCES:
            if source.compatible_with_layout(layout):
                DICTIONARIES.append(get_dict(source, layout, FIELDS[layout.layout_type]))
            else:
<<<<<<< HEAD
                print("Source", source.name, "incompatible with layout", layout.name)
    
=======
                print "Source", source.name, "incompatible with layout", layout.name

>>>>>>> bcaa31a8
    for layout in LAYOUTS:
        field_keys = list(filter(lambda x: x.is_key, FIELDS[layout.layout_type]))
        for source in SOURCES_KV:
            if not source.compatible_with_layout(layout):
                print("Source", source.name, "incompatible with layout", layout.name)
                continue

            for field in FIELDS[layout.layout_type]:
                if not (field.is_key or field.is_range or field.is_range_key):
                    DICTIONARIES_KV.append(get_dict(source, layout, field_keys + [field], field.name))

    main_configs = []
    for fname in os.listdir(dict_configs_path):
        main_configs.append(os.path.join(dict_configs_path, fname))
    cluster = ClickHouseCluster(__file__, base_configs_dir=os.path.join(SCRIPT_DIR, 'configs'))
    node = cluster.add_instance('node', main_configs=main_configs, with_mysql=True, with_mongo=True, with_redis=True)
    cluster.add_instance('clickhouse1')


@pytest.fixture(scope="module")
def started_cluster():
    try:
        cluster.start()
        for dictionary in DICTIONARIES + DICTIONARIES_KV:
            # print "Preparing", dictionary.name
            dictionary.prepare_source(cluster)
            # print "Prepared"

        yield cluster

    finally:
        cluster.shutdown()


def get_dictionaries(fold, total_folds, all_dicts):
    chunk_len = int(math.ceil(len(all_dicts) / float(total_folds)))
    if chunk_len * fold >= len(all_dicts):
        return []
    return all_dicts[fold * chunk_len : (fold + 1) * chunk_len]


@pytest.mark.parametrize("fold", list(range(10)))
def test_simple_dictionaries(started_cluster, fold):
    fields = FIELDS["simple"]
    values = VALUES["simple"]
    data = [Row(fields, vals) for vals in values]

    all_simple_dicts = [d for d in DICTIONARIES if d.structure.layout.layout_type == "simple"]
    simple_dicts = get_dictionaries(fold, 10, all_simple_dicts)

    print "Length of dicts:", len(simple_dicts)
    for dct in simple_dicts:
        dct.load_data(data)

    node.query("system reload dictionaries")

    queries_with_answers = []
    for dct in simple_dicts:
        for row in data:
            for field in fields:
                if not field.is_key:
                    for query in dct.get_select_get_queries(field, row):
                        queries_with_answers.append((query, row.get_value_by_name(field.name)))

                    for query in dct.get_select_has_queries(field, row):
                        queries_with_answers.append((query, 1))

                    for query in dct.get_select_get_or_default_queries(field, row):
                        queries_with_answers.append((query, field.default_value_for_get))
        for query in dct.get_hierarchical_queries(data[0]):
            queries_with_answers.append((query, [1]))

        for query in dct.get_hierarchical_queries(data[1]):
            queries_with_answers.append((query, [2, 1]))

        for query in dct.get_is_in_queries(data[0], data[1]):
            queries_with_answers.append((query, 0))

        for query in dct.get_is_in_queries(data[1], data[0]):
            queries_with_answers.append((query, 1))

    for query, answer in queries_with_answers:
        if isinstance(answer, list):
            answer = str(answer).replace(' ', '')
        assert node.query(query) == str(answer) + '\n', "Result and answer mismatched for query {}".format(query)


def test_complex_dictionaries(started_cluster):
    fields = FIELDS["complex"]
    values = VALUES["complex"]
    data = [Row(fields, vals) for vals in values]

    complex_dicts = [d for d in DICTIONARIES if d.structure.layout.layout_type == "complex"]
    for dct in complex_dicts:
        dct.load_data(data)

    node.query("system reload dictionaries")

    queries_with_answers = []
    for dct in complex_dicts:
        for row in data:
            for field in fields:
                if not field.is_key:
                    for query in dct.get_select_get_queries(field, row):
                        queries_with_answers.append((query, row.get_value_by_name(field.name)))

                    for query in dct.get_select_has_queries(field, row):
                        queries_with_answers.append((query, 1))

                    for query in dct.get_select_get_or_default_queries(field, row):
                        queries_with_answers.append((query, field.default_value_for_get))

    for query, answer in queries_with_answers:
        assert node.query(query) == str(answer) + '\n',  "Result and answer mismatched for query {}".format(query)


def test_ranged_dictionaries(started_cluster):
    fields = FIELDS["ranged"]
    values = VALUES["ranged"]
    data = [Row(fields, vals) for vals in values]

    ranged_dicts = [d for d in DICTIONARIES if d.structure.layout.layout_type == "ranged"]
    for dct in ranged_dicts:
        dct.load_data(data)

    node.query("system reload dictionaries")

    queries_with_answers = []
    for dct in ranged_dicts:
        for row in data:
            for field in fields:
                if not field.is_key and not field.is_range:
                    for query in dct.get_select_get_queries(field, row):
                        queries_with_answers.append((query, row.get_value_by_name(field.name)))

    for query, answer in queries_with_answers:
        assert node.query(query) == str(answer) + '\n', "Result and answer mismatched for query {}".format(query)


@pytest.mark.parametrize("fold", list(range(10)))
def test_key_value_simple_dictionaries(started_cluster, fold):
    fields = FIELDS["simple"]
    values = VALUES["simple"]
    data = [Row(fields, vals) for vals in values]

    all_simple_dicts = [d for d in DICTIONARIES_KV if d.structure.layout.layout_type == "simple"]
    simple_dicts = get_dictionaries(fold, 10, all_simple_dicts)

    for dct in simple_dicts:
        queries_with_answers = []
        local_data = []
        for row in data:
            local_fields = dct.get_fields()
            local_values = [row.get_value_by_name(field.name) for field in local_fields if row.has_field(field.name)]
            local_data.append(Row(local_fields, local_values))

        dct.load_data(local_data)

        node.query("system reload dictionary {}".format(dct.name))

        # print 'name: ', dct.name

        for row in local_data:
            # print dct.get_fields()
            for field in dct.get_fields():
                # print field.name, field.is_key
                if not field.is_key:
                    for query in dct.get_select_get_queries(field, row):
                        queries_with_answers.append((query, row.get_value_by_name(field.name)))

                    for query in dct.get_select_has_queries(field, row):
                        queries_with_answers.append((query, 1))

                    for query in dct.get_select_get_or_default_queries(field, row):
                        queries_with_answers.append((query, field.default_value_for_get))

        if dct.structure.has_hierarchy:
            for query in dct.get_hierarchical_queries(data[0]):
                queries_with_answers.append((query, [1]))

            for query in dct.get_hierarchical_queries(data[1]):
                queries_with_answers.append((query, [2, 1]))

            for query in dct.get_is_in_queries(data[0], data[1]):
                queries_with_answers.append((query, 0))

            for query in dct.get_is_in_queries(data[1], data[0]):
                queries_with_answers.append((query, 1))

        for query, answer in queries_with_answers:
            if isinstance(answer, list):
                answer = str(answer).replace(' ', '')
            assert node.query(query) == str(answer) + '\n', "Result and answer mismatched for query {}".format(query)


def test_key_value_complex_dictionaries(started_cluster):
    fields = FIELDS["complex"]
    values = VALUES["complex"]
    data = [Row(fields, vals) for vals in values]

    complex_dicts = [d for d in DICTIONARIES if d.structure.layout.layout_type == "complex"]
    for dct in complex_dicts:
        dct.load_data(data)

    node.query("system reload dictionaries")

    for dct in complex_dicts:
        queries_with_answers = []
        local_data = []
        for row in data:
            local_fields = dct.get_fields()
            local_values = [row.get_value_by_name(field.name) for field in local_fields if row.has_field(field.name)]
            local_data.append(Row(local_fields, local_values))

        dct.load_data(local_data)

        node.query("system reload dictionary {}".format(dct.name))

        for row in local_data:
            for field in dct.get_fields():
                if not field.is_key:
                    for query in dct.get_select_get_queries(field, row):
                        queries_with_answers.append((query, row.get_value_by_name(field.name)))

                    for query in dct.get_select_has_queries(field, row):
                        queries_with_answers.append((query, 1))

                    for query in dct.get_select_get_or_default_queries(field, row):
                        queries_with_answers.append((query, field.default_value_for_get))

    for query, answer in queries_with_answers:
        assert node.query(query) == str(answer) + '\n', "Result and answer mismatched for query {}".format(query)<|MERGE_RESOLUTION|>--- conflicted
+++ resolved
@@ -1,4 +1,3 @@
-from __future__ import print_function
 import pytest
 import os
 
@@ -73,34 +72,34 @@
 VALUES = {
     "simple": [
         [1, 22, 333, 4444, 55555, -6, -77,
-            -888, -999, '550e8400-e29b-41d4-a716-446655440003',
-            '1973-06-28', '1985-02-28 23:43:25', 'hello', 22.543, 3332154213.4, 0],
+         -888, -999, '550e8400-e29b-41d4-a716-446655440003',
+         '1973-06-28', '1985-02-28 23:43:25', 'hello', 22.543, 3332154213.4, 0],
         [2, 3, 4, 5, 6, -7, -8,
-            -9, -10, '550e8400-e29b-41d4-a716-446655440002',
-            '1978-06-28', '1986-02-28 23:42:25', 'hello', 21.543, 3222154213.4, 1]
+         -9, -10, '550e8400-e29b-41d4-a716-446655440002',
+         '1978-06-28', '1986-02-28 23:42:25', 'hello', 21.543, 3222154213.4, 1]
     ],
     "complex": [
         [1, 'world', 22, 333, 4444, 55555, -6,
-             -77, -888, -999, '550e8400-e29b-41d4-a716-446655440003',
-             '1973-06-28', '1985-02-28 23:43:25',
-             'hello', 22.543, 3332154213.4],
+         -77, -888, -999, '550e8400-e29b-41d4-a716-446655440003',
+         '1973-06-28', '1985-02-28 23:43:25',
+         'hello', 22.543, 3332154213.4],
         [2, 'qwerty2', 52, 2345, 6544, 9191991, -2,
-            -717, -81818, -92929, '550e8400-e29b-41d4-a716-446655440007',
-            '1975-09-28', '2000-02-28 23:33:24',
-            'my', 255.543, 3332221.44]
+         -717, -81818, -92929, '550e8400-e29b-41d4-a716-446655440007',
+         '1975-09-28', '2000-02-28 23:33:24',
+         'my', 255.543, 3332221.44]
 
     ],
     "ranged": [
         [1, '2019-02-10', '2019-02-01', '2019-02-28',
-            22, 333, 4444, 55555, -6, -77, -888, -999,
-            '550e8400-e29b-41d4-a716-446655440003',
-            '1973-06-28', '1985-02-28 23:43:25', 'hello',
-            22.543, 3332154213.4],
+         22, 333, 4444, 55555, -6, -77, -888, -999,
+         '550e8400-e29b-41d4-a716-446655440003',
+         '1973-06-28', '1985-02-28 23:43:25', 'hello',
+         22.543, 3332154213.4],
         [2, '2019-04-10', '2019-04-01', '2019-04-28',
-            11, 3223, 41444, 52515, -65, -747, -8388, -9099,
-            '550e8400-e29b-41d4-a716-446655440004',
-            '1973-06-29', '2002-02-28 23:23:25', '!!!!',
-            32.543, 3332543.4]
+         11, 3223, 41444, 52515, -65, -747, -8388, -9099,
+         '550e8400-e29b-41d4-a716-446655440004',
+         '1973-06-29', '2002-02-28 23:23:25', '!!!!',
+         32.543, 3332543.4]
     ]
 }
 
@@ -164,18 +163,13 @@
             if source.compatible_with_layout(layout):
                 DICTIONARIES.append(get_dict(source, layout, FIELDS[layout.layout_type]))
             else:
-<<<<<<< HEAD
-                print("Source", source.name, "incompatible with layout", layout.name)
-    
-=======
                 print "Source", source.name, "incompatible with layout", layout.name
 
->>>>>>> bcaa31a8
     for layout in LAYOUTS:
         field_keys = list(filter(lambda x: x.is_key, FIELDS[layout.layout_type]))
         for source in SOURCES_KV:
             if not source.compatible_with_layout(layout):
-                print("Source", source.name, "incompatible with layout", layout.name)
+                print "Source", source.name, "incompatible with layout", layout.name
                 continue
 
             for field in FIELDS[layout.layout_type]:
@@ -195,9 +189,9 @@
     try:
         cluster.start()
         for dictionary in DICTIONARIES + DICTIONARIES_KV:
-            # print "Preparing", dictionary.name
+            print "Preparing", dictionary.name
             dictionary.prepare_source(cluster)
-            # print "Prepared"
+            print "Prepared"
 
         yield cluster
 
@@ -253,9 +247,10 @@
             queries_with_answers.append((query, 1))
 
     for query, answer in queries_with_answers:
+        print query
         if isinstance(answer, list):
             answer = str(answer).replace(' ', '')
-        assert node.query(query) == str(answer) + '\n', "Result and answer mismatched for query {}".format(query)
+        assert node.query(query) == str(answer) + '\n'
 
 
 def test_complex_dictionaries(started_cluster):
@@ -284,7 +279,8 @@
                         queries_with_answers.append((query, field.default_value_for_get))
 
     for query, answer in queries_with_answers:
-        assert node.query(query) == str(answer) + '\n',  "Result and answer mismatched for query {}".format(query)
+        print query
+        assert node.query(query) == str(answer) + '\n'
 
 
 def test_ranged_dictionaries(started_cluster):
@@ -307,7 +303,8 @@
                         queries_with_answers.append((query, row.get_value_by_name(field.name)))
 
     for query, answer in queries_with_answers:
-        assert node.query(query) == str(answer) + '\n', "Result and answer mismatched for query {}".format(query)
+        print query
+        assert node.query(query) == str(answer) + '\n'
 
 
 @pytest.mark.parametrize("fold", list(range(10)))
@@ -331,12 +328,12 @@
 
         node.query("system reload dictionary {}".format(dct.name))
 
-        # print 'name: ', dct.name
+        print 'name: ', dct.name
 
         for row in local_data:
-            # print dct.get_fields()
+            print dct.get_fields()
             for field in dct.get_fields():
-                # print field.name, field.is_key
+                print field.name, field.is_key
                 if not field.is_key:
                     for query in dct.get_select_get_queries(field, row):
                         queries_with_answers.append((query, row.get_value_by_name(field.name)))
@@ -361,9 +358,10 @@
                 queries_with_answers.append((query, 1))
 
         for query, answer in queries_with_answers:
+            print query
             if isinstance(answer, list):
                 answer = str(answer).replace(' ', '')
-            assert node.query(query) == str(answer) + '\n', "Result and answer mismatched for query {}".format(query)
+            assert node.query(query) == str(answer) + '\n'
 
 
 def test_key_value_complex_dictionaries(started_cluster):
@@ -402,4 +400,5 @@
                         queries_with_answers.append((query, field.default_value_for_get))
 
     for query, answer in queries_with_answers:
-        assert node.query(query) == str(answer) + '\n', "Result and answer mismatched for query {}".format(query)+        print query
+        assert node.query(query) == str(answer) + '\n'