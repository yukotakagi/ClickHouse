--- conflicted
+++ resolved
@@ -230,7 +230,6 @@
      */
     enum class State
     {
-        ///TODO Transactions: rename Committed to Active, because it becomes confusing
         Temporary,       /// the part is generating now, it is not in data_parts list
         PreActive,    /// the part is in data_parts, but not used for SELECTs
         Active,       /// active data part, used by current and upcoming SELECTs
@@ -418,15 +417,13 @@
     /// Required for distinguish different copies of the same part on remote FS.
     String getUniqueId() const;
 
-<<<<<<< HEAD
     void storeVersionMetadata() const;
     void loadVersionMetadata() const;
-=======
+
     /// Return hardlink count for part.
     /// Required for keep data on remote FS when part has shadow copies.
     UInt32 getNumberOfRefereneces() const;
 
->>>>>>> 46b9279d
 protected:
 
     /// Total size of all columns, calculated once in calcuateColumnSizesOnDisk
