--- conflicted
+++ resolved
@@ -22,14 +22,9 @@
         MarkCache * mark_cache_,
         UncompressedCache * uncompressed_cache, size_t file_size_,
         const MergeTreeIndexGranularityInfo * index_granularity_info_,
-<<<<<<< HEAD
-        const ReadBufferFromFileBase::ProfileCallback & profile_callback, clockid_t clock_type)
-    : data_part_storage(std::move(data_part_storage_))
-=======
         const ReadBufferFromFileBase::ProfileCallback & profile_callback, clockid_t clock_type,
         bool is_low_cardinality_dictionary_)
-    : disk(std::move(disk_))
->>>>>>> ea93ab51
+    : data_part_storage(std::move(data_part_storage_))
     , path_prefix(path_prefix_)
     , data_file_extension(data_file_extension_)
     , is_low_cardinality_dictionary(is_low_cardinality_dictionary_)
