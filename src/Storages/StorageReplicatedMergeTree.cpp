--- conflicted
+++ resolved
@@ -2225,13 +2225,9 @@
     DataPartsVector parts_to_remove;
     {
         auto data_parts_lock = lockParts();
-<<<<<<< HEAD
         parts_to_remove = removePartsInRangeFromWorkingSet(nullptr, drop_range_info, true, data_parts_lock);
-=======
-        parts_to_remove = removePartsInRangeFromWorkingSet(drop_range_info, true, data_parts_lock);
         if (parts_to_remove.empty())
             return;
->>>>>>> 9a20b9f0
     }
 
     if (entry.detach)
@@ -7515,8 +7511,8 @@
 
     try
     {
-        MergeTreeData::Transaction transaction(*this);
-        auto replaced_parts = renameTempPartAndReplace(new_data_part, nullptr, &transaction);
+        MergeTreeData::Transaction transaction(*this, nullptr);
+        auto replaced_parts = renameTempPartAndReplace(new_data_part, nullptr, nullptr, &transaction);
 
         if (!replaced_parts.empty())
         {
