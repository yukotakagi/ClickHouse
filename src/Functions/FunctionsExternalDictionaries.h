#pragma once

#include <DataTypes/DataTypesNumber.h>
#include <DataTypes/DataTypesDecimal.h>
#include <DataTypes/DataTypeArray.h>
#include <DataTypes/DataTypeString.h>
#include <DataTypes/DataTypeDate.h>
#include <DataTypes/DataTypeDateTime.h>
#include <DataTypes/DataTypeTuple.h>
#include <DataTypes/DataTypeUUID.h>

#include <Common/typeid_cast.h>
#include <Common/assert_cast.h>

#include <Columns/ColumnsNumber.h>
#include <Columns/ColumnConst.h>
#include <Columns/ColumnArray.h>
#include <Columns/ColumnString.h>
#include <Columns/ColumnTuple.h>

#include <Access/AccessFlags.h>

#include <Interpreters/Context.h>
#include <Interpreters/ExternalDictionariesLoader.h>

#include <Functions/IFunctionImpl.h>
#include <Functions/FunctionHelpers.h>

#include <Dictionaries/FlatDictionary.h>
#include <Dictionaries/HashedDictionary.h>
#include <Dictionaries/CacheDictionary.h>
#include <Dictionaries/SSDCacheDictionary.h>
#include <Dictionaries/SSDComplexKeyCacheDictionary.h>
#include <Dictionaries/ComplexKeyHashedDictionary.h>
#include <Dictionaries/ComplexKeyCacheDictionary.h>
#include <Dictionaries/ComplexKeyDirectDictionary.h>
#include <Dictionaries/RangeHashedDictionary.h>
#include <Dictionaries/TrieDictionary.h>
#include <Dictionaries/PolygonDictionary.h>
#include <Dictionaries/DirectDictionary.h>

#include <ext/range.h>

#include <type_traits>

namespace DB
{

namespace ErrorCodes
{
    extern const int ILLEGAL_TYPE_OF_ARGUMENT;
    extern const int UNSUPPORTED_METHOD;
    extern const int UNKNOWN_TYPE;
    extern const int NUMBER_OF_ARGUMENTS_DOESNT_MATCH;
    extern const int TYPE_MISMATCH;
    extern const int ILLEGAL_COLUMN;
    extern const int BAD_ARGUMENTS;
}


/** Functions that use plug-ins (external) dictionaries_loader.
  *
  * Get the value of the attribute of the specified type.
  *     dictGetType(dictionary, attribute, id),
  *         Type - placeholder for the type name, any numeric and string types are currently supported.
  *        The type must match the actual attribute type with which it was declared in the dictionary structure.
  *
  * Get an array of identifiers, consisting of the source and parents chain.
  *  dictGetHierarchy(dictionary, id).
  *
  * Is the first identifier the child of the second.
  *  dictIsIn(dictionary, child_id, parent_id).
  */


class FunctionDictHelper
{
public:
    FunctionDictHelper(const Context & context_) : context(context_), external_loader(context.getExternalDictionariesLoader()) {}

    std::shared_ptr<const IDictionaryBase> getDictionary(const String & dictionary_name)
    {
        auto dict = std::atomic_load(&dictionary);
        if (dict)
            return dict;
        dict = external_loader.getDictionary(dictionary_name);
        context.checkAccess(AccessType::dictGet, dict->getDatabaseOrNoDatabaseTag(), dict->getName());
        std::atomic_store(&dictionary, dict);
        return dict;
    }

    std::shared_ptr<const IDictionaryBase> getDictionary(const ColumnWithTypeAndName & column)
    {
        const auto dict_name_col = checkAndGetColumnConst<ColumnString>(column.column.get());
        return getDictionary(dict_name_col->getValue<String>());
    }

    bool isDictGetFunctionInjective(const Block & sample_block)
    {
        if (sample_block.columns() != 3 && sample_block.columns() != 4)
            throw Exception{"Function dictGet... takes 3 or 4 arguments", ErrorCodes::NUMBER_OF_ARGUMENTS_DOESNT_MATCH};

        const auto dict_name_col = checkAndGetColumnConst<ColumnString>(sample_block.getByPosition(0).column.get());
        if (!dict_name_col)
            throw Exception{"First argument of function dictGet... must be a constant string", ErrorCodes::ILLEGAL_COLUMN};

        const auto attr_name_col = checkAndGetColumnConst<ColumnString>(sample_block.getByPosition(1).column.get());
        if (!attr_name_col)
            throw Exception{"Second argument of function dictGet... must be a constant string", ErrorCodes::ILLEGAL_COLUMN};

        return getDictionary(dict_name_col->getValue<String>())->isInjective(attr_name_col->getValue<String>());
    }

private:
    const Context & context;
    const ExternalDictionariesLoader & external_loader;
    mutable std::shared_ptr<const IDictionaryBase> dictionary;
};


class FunctionDictHas final : public IFunction
{
public:
    static constexpr auto name = "dictHas";

    static FunctionPtr create(const Context & context)
    {
        return std::make_shared<FunctionDictHas>(context);
    }

    FunctionDictHas(const Context & context_) : helper(context_) {}

    String getName() const override { return name; }

private:
    size_t getNumberOfArguments() const override { return 2; }

    bool useDefaultImplementationForConstants() const final { return true; }
    ColumnNumbers getArgumentsThatAreAlwaysConstant() const final { return {0}; }

    DataTypePtr getReturnTypeImpl(const DataTypes & arguments) const override
    {
        if (!isString(arguments[0]))
            throw Exception{"Illegal type " + arguments[0]->getName() + " of first argument of function " + getName()
                + ", expected a string.", ErrorCodes::ILLEGAL_TYPE_OF_ARGUMENT};

        if (!WhichDataType(arguments[1]).isUInt64() &&
            !isTuple(arguments[1]))
            throw Exception{"Illegal type " + arguments[1]->getName() + " of second argument of function " + getName()
                + ", must be UInt64 or tuple(...).", ErrorCodes::ILLEGAL_TYPE_OF_ARGUMENT};

        return std::make_shared<DataTypeUInt8>();
    }

    bool isDeterministic() const override { return false; }

    void executeImpl(Block & block, const ColumnNumbers & arguments, size_t result, size_t input_rows_count) override
    {
        /** Do not require existence of the dictionary if the function is called for empty block.
          * This is needed to allow successful query analysis on a server,
          *  that is the initiator of a distributed query,
          *  in the case when the function will be invoked for real data only at the remote servers.
          * This feature is controversial and implemented specially
          *  for backward compatibility with the case in Yandex Banner System.
          */
        if (input_rows_count == 0)
        {
            auto & elem = block.getByPosition(result);
            elem.column = elem.type->createColumn();
            return;
        }

        auto dict = helper.getDictionary(block.getByPosition(arguments[0]));

<<<<<<< HEAD
        if (!executeDispatchSimple<FlatDictionary>(block, arguments, result, dict_ptr) &&
            !executeDispatchSimple<HashedDictionary>(block, arguments, result, dict_ptr) &&
            !executeDispatchSimple<CacheDictionary>(block, arguments, result, dict_ptr) &&
            !executeDispatchSimple<SSDCacheDictionary>(block, arguments, result, dict_ptr) &&
            !executeDispatchComplex<ComplexKeyHashedDictionary>(block, arguments, result, dict_ptr) &&
            !executeDispatchComplex<ComplexKeyCacheDictionary>(block, arguments, result, dict_ptr) &&
            !executeDispatchComplex<SSDComplexKeyCacheDictionary>(block, arguments, result, dict_ptr) &&
=======
        if (!executeDispatchSimple<FlatDictionary>(block, arguments, result, dict) &&
            !executeDispatchSimple<HashedDictionary>(block, arguments, result, dict) &&
            !executeDispatchSimple<CacheDictionary>(block, arguments, result, dict) &&
            !executeDispatchComplex<ComplexKeyHashedDictionary>(block, arguments, result, dict) &&
            !executeDispatchComplex<ComplexKeyCacheDictionary>(block, arguments, result, dict) &&
            !executeDispatchComplex<ComplexKeyDirectDictionary>(block, arguments, result, dict) &&
>>>>>>> 36c7a486
#if !defined(ARCADIA_BUILD)
            !executeDispatchComplex<TrieDictionary>(block, arguments, result, dict) &&
#endif
            !executeDispatchComplex<SimplePolygonDictionary>(block, arguments, result, dict) &&
            !executeDispatchSimple<DirectDictionary>(block, arguments, result, dict))
            throw Exception{"Unsupported dictionary type " + dict->getTypeName(), ErrorCodes::UNKNOWN_TYPE};
    }

    template <typename DictionaryType>
    bool executeDispatchSimple(
        Block & block, const ColumnNumbers & arguments, const size_t result, const std::shared_ptr<const IDictionaryBase> & dict_ptr)
    {
        const auto dict = typeid_cast<const DictionaryType *>(dict_ptr.get());
        if (!dict)
            return false;

        const auto id_col_untyped = block.getByPosition(arguments[1]).column.get();
        if (const auto id_col = checkAndGetColumn<ColumnUInt64>(id_col_untyped))
        {
            const auto & ids = id_col->getData();

            auto out = ColumnUInt8::create(ext::size(ids));
            dict->has(ids, out->getData());
            block.getByPosition(result).column = std::move(out);
        }
        else
            throw Exception{"Second argument of function " + getName() + " must be UInt64", ErrorCodes::ILLEGAL_COLUMN};

        return true;
    }

    template <typename DictionaryType>
    bool executeDispatchComplex(
        Block & block, const ColumnNumbers & arguments, const size_t result, const std::shared_ptr<const IDictionaryBase> & dict_ptr)
    {
        const auto dict = typeid_cast<const DictionaryType *>(dict_ptr.get());
        if (!dict)
            return false;

        const ColumnWithTypeAndName & key_col_with_type = block.getByPosition(arguments[1]);
        const ColumnPtr & key_col = key_col_with_type.column;

        if (checkColumn<ColumnTuple>(key_col.get()))
        {
            const auto & key_columns = assert_cast<const ColumnTuple &>(*key_col).getColumnsCopy();
            const auto & key_types = static_cast<const DataTypeTuple &>(*key_col_with_type.type).getElements();

            auto out = ColumnUInt8::create(key_col_with_type.column->size());
            dict->has(key_columns, key_types, out->getData());
            block.getByPosition(result).column = std::move(out);
        }
        else
            throw Exception{"Second argument of function " + getName() + " must be " + dict->getKeyDescription(), ErrorCodes::TYPE_MISMATCH};

        return true;
    }

private:
    mutable FunctionDictHelper helper;
};


/** For ColumnVector. Either returns a reference to internal data,
  *  or convert it to T type, stores the result in backup_storage and returns a reference to it.
  */
template <typename T>
static const PaddedPODArray<T> & getColumnDataAsPaddedPODArray(const IColumn & column, PaddedPODArray<T> & backup_storage);


class FunctionDictGetString final : public IFunction
{
public:
    static constexpr auto name = "dictGetString";

    static FunctionPtr create(const Context & context)
    {
        return std::make_shared<FunctionDictGetString>(context);
    }

    FunctionDictGetString(const Context & context_) : helper(context_) {}

    String getName() const override { return name; }

private:
    bool isVariadic() const override { return true; }
    size_t getNumberOfArguments() const override { return 0; }

    bool useDefaultImplementationForConstants() const final { return true; }
    ColumnNumbers getArgumentsThatAreAlwaysConstant() const final { return {0, 1}; }

    bool isInjective(const Block & sample_block) const override
    {
        return helper.isDictGetFunctionInjective(sample_block);
    }

    DataTypePtr getReturnTypeImpl(const DataTypes & arguments) const override
    {
        if (arguments.size() != 3 && arguments.size() != 4)
            throw Exception{"Number of arguments for function " + getName() + " doesn't match: passed "
                + toString(arguments.size()) + ", should be 3 or 4.", ErrorCodes::NUMBER_OF_ARGUMENTS_DOESNT_MATCH};

        if (!isString(arguments[0]))
        {
            throw Exception{"Illegal type " + arguments[0]->getName() + " of first argument of function " + getName()
                + ", expected a string.", ErrorCodes::ILLEGAL_TYPE_OF_ARGUMENT};
        }

        if (!isString(arguments[1]))
        {
            throw Exception{"Illegal type " + arguments[1]->getName() + " of second argument of function " + getName()
                + ", expected a string.", ErrorCodes::ILLEGAL_TYPE_OF_ARGUMENT};
        }

        if (!WhichDataType(arguments[2]).isUInt64() &&
            !isTuple(arguments[2]))
        {
            throw Exception{"Illegal type " + arguments[2]->getName() + " of third argument of function " + getName()
                + ", must be UInt64 or tuple(...).", ErrorCodes::ILLEGAL_TYPE_OF_ARGUMENT};
        }

        /// This is for the case of range dictionaries_loader.
        if (arguments.size() == 4 && !arguments[3]->isValueRepresentedByInteger())
        {
            throw Exception{"Illegal type " + arguments[3]->getName() +
                            " of fourth argument of function " + getName() +
                            " must be convertible to Int64.", ErrorCodes::ILLEGAL_COLUMN};
        }

        return std::make_shared<DataTypeString>();
    }

    bool isDeterministic() const override { return false; }

    void executeImpl(Block & block, const ColumnNumbers & arguments, size_t result, size_t input_rows_count) override
    {
        if (input_rows_count == 0)
        {
            auto & elem = block.getByPosition(result);
            elem.column = elem.type->createColumn();
            return;
        }

        auto dict = helper.getDictionary(block.getByPosition(arguments[0]));

<<<<<<< HEAD
        if (!executeDispatch<FlatDictionary>(block, arguments, result, dict_ptr) &&
            !executeDispatch<HashedDictionary>(block, arguments, result, dict_ptr) &&
            !executeDispatch<CacheDictionary>(block, arguments, result, dict_ptr) &&
            !executeDispatch<SSDCacheDictionary>(block, arguments, result, dict_ptr) &&
            !executeDispatchComplex<ComplexKeyHashedDictionary>(block, arguments, result, dict_ptr) &&
            !executeDispatchComplex<ComplexKeyCacheDictionary>(block, arguments, result, dict_ptr) &&
            !executeDispatchComplex<SSDComplexKeyCacheDictionary>(block, arguments, result, dict_ptr) &&
=======
        if (!executeDispatch<FlatDictionary>(block, arguments, result, dict) &&
            !executeDispatch<DirectDictionary>(block, arguments, result, dict) &&
            !executeDispatch<HashedDictionary>(block, arguments, result, dict) &&
            !executeDispatch<CacheDictionary>(block, arguments, result, dict) &&
            !executeDispatchComplex<ComplexKeyHashedDictionary>(block, arguments, result, dict) &&
            !executeDispatchComplex<ComplexKeyCacheDictionary>(block, arguments, result, dict) &&
            !executeDispatchComplex<ComplexKeyDirectDictionary>(block, arguments, result, dict) &&
>>>>>>> 36c7a486
#if !defined(ARCADIA_BUILD)
            !executeDispatchComplex<TrieDictionary>(block, arguments, result, dict) &&
#endif
            !executeDispatchComplex<SimplePolygonDictionary>(block, arguments, result, dict) &&
            !executeDispatchRange<RangeHashedDictionary>(block, arguments, result, dict))
            throw Exception{"Unsupported dictionary type " + dict->getTypeName(), ErrorCodes::UNKNOWN_TYPE};
    }

    template <typename DictionaryType>
    bool executeDispatch(
        Block & block, const ColumnNumbers & arguments, const size_t result, const std::shared_ptr<const IDictionaryBase> & dict_ptr)
    {
        const auto dict = typeid_cast<const DictionaryType *>(dict_ptr.get());
        if (!dict)
            return false;

        if (arguments.size() != 3)
            throw Exception{"Function " + getName() + " for dictionary of type " + dict->getTypeName() +
                " requires exactly 3 arguments", ErrorCodes::NUMBER_OF_ARGUMENTS_DOESNT_MATCH};

        const auto attr_name_col = checkAndGetColumnConst<ColumnString>(block.getByPosition(arguments[1]).column.get());
        if (!attr_name_col)
            throw Exception{"Second argument of function " + getName() + " must be a constant string", ErrorCodes::ILLEGAL_COLUMN};

        String attr_name = attr_name_col->getValue<String>();

        const auto id_col_untyped = block.getByPosition(arguments[2]).column.get();
        if (const auto id_col = checkAndGetColumn<ColumnUInt64>(id_col_untyped))
        {
            auto out = ColumnString::create();
            dict->getString(attr_name, id_col->getData(), out.get());
            block.getByPosition(result).column = std::move(out);
        }
        else
            throw Exception{"Third argument of function " + getName() + " must be UInt64", ErrorCodes::ILLEGAL_COLUMN};

        return true;
    }

    template <typename DictionaryType>
    bool executeDispatchComplex(
        Block & block, const ColumnNumbers & arguments, const size_t result, const std::shared_ptr<const IDictionaryBase> & dict_ptr)
    {
        const auto dict = typeid_cast<const DictionaryType *>(dict_ptr.get());
        if (!dict)
            return false;

        if (arguments.size() != 3)
            throw Exception{"Function " + getName() + " for dictionary of type " + dict->getTypeName() +
                " requires exactly 3 arguments", ErrorCodes::NUMBER_OF_ARGUMENTS_DOESNT_MATCH};

        const auto attr_name_col = checkAndGetColumnConst<ColumnString>(block.getByPosition(arguments[1]).column.get());
        if (!attr_name_col)
            throw Exception{"Second argument of function " + getName() + " must be a constant string", ErrorCodes::ILLEGAL_COLUMN};

        String attr_name = attr_name_col->getValue<String>();

        const ColumnWithTypeAndName & key_col_with_type = block.getByPosition(arguments[2]);
        /// Functions in external dictionaries_loader only support full-value (not constant) columns with keys.
        ColumnPtr key_col = key_col_with_type.column->convertToFullColumnIfConst();

        if (checkColumn<ColumnTuple>(key_col.get()))
        {
            const auto & key_columns = assert_cast<const ColumnTuple &>(*key_col).getColumnsCopy();
            const auto & key_types = static_cast<const DataTypeTuple &>(*key_col_with_type.type).getElements();

            auto out = ColumnString::create();
            dict->getString(attr_name, key_columns, key_types, out.get());
            block.getByPosition(result).column = std::move(out);
        }
        else
            throw Exception{"Third argument of function " + getName() + " must be " + dict->getKeyDescription(), ErrorCodes::TYPE_MISMATCH};

        return true;
    }

    template <typename DictionaryType>
    bool executeDispatchRange(
        Block & block, const ColumnNumbers & arguments, const size_t result, const std::shared_ptr<const IDictionaryBase> & dict_ptr)
    {
        const auto dict = typeid_cast<const DictionaryType *>(dict_ptr.get());
        if (!dict)
            return false;

        if (arguments.size() != 4)
            throw Exception{"Function " + getName() + " for dictionary of type " + dict->getTypeName() +
                " requires exactly 4 arguments", ErrorCodes::NUMBER_OF_ARGUMENTS_DOESNT_MATCH};

        const auto attr_name_col = checkAndGetColumnConst<ColumnString>(block.getByPosition(arguments[1]).column.get());
        if (!attr_name_col)
            throw Exception{"Second argument of function " + getName() + " must be a constant string", ErrorCodes::ILLEGAL_COLUMN};

        String attr_name = attr_name_col->getValue<String>();

        const auto & id_col_untyped = block.getByPosition(arguments[2]).column;
        const auto & range_col_untyped = block.getByPosition(arguments[3]).column;

        PaddedPODArray<UInt64> id_col_values_storage;
        PaddedPODArray<Int64> range_col_values_storage;
        const auto & id_col_values = getColumnDataAsPaddedPODArray(*id_col_untyped, id_col_values_storage);
        const auto & range_col_values = getColumnDataAsPaddedPODArray(*range_col_untyped, range_col_values_storage);

        auto out = ColumnString::create();
        dict->getString(attr_name, id_col_values, range_col_values, out.get());
        block.getByPosition(result).column = std::move(out);

        return true;
    }

private:
    mutable FunctionDictHelper helper;
};


class FunctionDictGetStringOrDefault final : public IFunction
{
public:
    static constexpr auto name = "dictGetStringOrDefault";

    static FunctionPtr create(const Context & context)
    {
        return std::make_shared<FunctionDictGetStringOrDefault>(context);
    }

    FunctionDictGetStringOrDefault(const Context & context_) : helper(context_) {}

    String getName() const override { return name; }

private:
    size_t getNumberOfArguments() const override { return 4; }

    bool useDefaultImplementationForConstants() const final { return true; }
    ColumnNumbers getArgumentsThatAreAlwaysConstant() const final { return {0, 1}; }

    DataTypePtr getReturnTypeImpl(const DataTypes & arguments) const override
    {
        if (!isString(arguments[0]))
            throw Exception{"Illegal type " + arguments[0]->getName() + " of first argument of function " + getName() +
                ", expected a string.", ErrorCodes::ILLEGAL_TYPE_OF_ARGUMENT};

        if (!isString(arguments[1]))
            throw Exception{"Illegal type " + arguments[1]->getName() + " of second argument of function " + getName() +
                ", expected a string.", ErrorCodes::ILLEGAL_TYPE_OF_ARGUMENT};

        if (!WhichDataType(arguments[2]).isUInt64() &&
            !isTuple(arguments[2]))
        {
            throw Exception{"Illegal type " + arguments[2]->getName() + " of third argument of function " + getName()
                + ", must be UInt64 or tuple(...).", ErrorCodes::ILLEGAL_TYPE_OF_ARGUMENT};
        }

        if (!isString(arguments[3]))
            throw Exception{"Illegal type " + arguments[3]->getName() + " of fourth argument of function " + getName() +
                ", must be String.", ErrorCodes::ILLEGAL_TYPE_OF_ARGUMENT};

        return std::make_shared<DataTypeString>();
    }

    bool isDeterministic() const override { return false; }

    void executeImpl(Block & block, const ColumnNumbers & arguments, size_t result, size_t input_rows_count) override
    {
        if (input_rows_count == 0)
        {
            auto & elem = block.getByPosition(result);
            elem.column = elem.type->createColumn();
            return;
        }

        auto dict = helper.getDictionary(block.getByPosition(arguments[0]));

<<<<<<< HEAD
        if (!executeDispatch<FlatDictionary>(block, arguments, result, dict_ptr) &&
            !executeDispatch<HashedDictionary>(block, arguments, result, dict_ptr) &&
            !executeDispatch<CacheDictionary>(block, arguments, result, dict_ptr) &&
            !executeDispatch<SSDCacheDictionary>(block, arguments, result, dict_ptr) &&
            !executeDispatchComplex<ComplexKeyHashedDictionary>(block, arguments, result, dict_ptr) &&
            !executeDispatchComplex<ComplexKeyCacheDictionary>(block, arguments, result, dict_ptr) &&
            !executeDispatchComplex<SSDComplexKeyCacheDictionary>(block, arguments, result, dict_ptr) &&
=======
        if (!executeDispatch<FlatDictionary>(block, arguments, result, dict) &&
            !executeDispatch<DirectDictionary>(block, arguments, result, dict) &&
            !executeDispatch<HashedDictionary>(block, arguments, result, dict) &&
            !executeDispatch<CacheDictionary>(block, arguments, result, dict) &&
            !executeDispatchComplex<ComplexKeyHashedDictionary>(block, arguments, result, dict) &&
            !executeDispatchComplex<ComplexKeyCacheDictionary>(block, arguments, result, dict) &&
            !executeDispatchComplex<ComplexKeyDirectDictionary>(block, arguments, result, dict) &&
>>>>>>> 36c7a486
#if !defined(ARCADIA_BUILD)
            !executeDispatchComplex<TrieDictionary>(block, arguments, result, dict) &&
#endif
            !executeDispatchComplex<SimplePolygonDictionary>(block, arguments, result, dict))
            throw Exception{"Unsupported dictionary type " + dict->getTypeName(), ErrorCodes::UNKNOWN_TYPE};
    }

    template <typename DictionaryType>
    bool executeDispatch(
        Block & block, const ColumnNumbers & arguments, const size_t result, const std::shared_ptr<const IDictionaryBase> & dict_ptr)
    {
        const auto dict = typeid_cast<const DictionaryType *>(dict_ptr.get());
        if (!dict)
            return false;

        const auto attr_name_col = checkAndGetColumnConst<ColumnString>(block.getByPosition(arguments[1]).column.get());
        if (!attr_name_col)
            throw Exception{"Second argument of function " + getName() + " must be a constant string", ErrorCodes::ILLEGAL_COLUMN};

        String attr_name = attr_name_col->getValue<String>();

        const auto id_col_untyped = block.getByPosition(arguments[2]).column.get();
        if (const auto id_col = checkAndGetColumn<ColumnUInt64>(id_col_untyped))
            executeDispatch(block, arguments, result, dict, attr_name, id_col);
        else if (const auto id_col_const = checkAndGetColumnConst<ColumnVector<UInt64>>(id_col_untyped))
            executeDispatch(block, arguments, result, dict, attr_name, id_col_const);
        else
            throw Exception{"Third argument of function " + getName() + " must be UInt64", ErrorCodes::ILLEGAL_COLUMN};

        return true;
    }

    template <typename DictionaryType>
    void executeDispatch(
        Block & block, const ColumnNumbers & arguments, const size_t result, const DictionaryType * dict,
        const std::string & attr_name, const ColumnUInt64 * id_col)
    {
        const auto default_col_untyped = block.getByPosition(arguments[3]).column.get();

        if (const auto default_col = checkAndGetColumn<ColumnString>(default_col_untyped))
        {
            /// vector ids, vector defaults
            auto out = ColumnString::create();
            const auto & ids = id_col->getData();
            dict->getString(attr_name, ids, default_col, out.get());
            block.getByPosition(result).column = std::move(out);
        }
        else if (const auto default_col_const = checkAndGetColumnConstStringOrFixedString(default_col_untyped))
        {
            /// vector ids, const defaults
            auto out = ColumnString::create();
            const auto & ids = id_col->getData();
            String def = default_col_const->getValue<String>();
            dict->getString(attr_name, ids, def, out.get());
            block.getByPosition(result).column = std::move(out);
        }
        else
            throw Exception{"Fourth argument of function " + getName() + " must be String", ErrorCodes::ILLEGAL_COLUMN};
    }

    template <typename DictionaryType>
    void executeDispatch(
        Block & block, const ColumnNumbers & arguments, const size_t result, const DictionaryType * dict,
        const std::string & attr_name, const ColumnConst * id_col)
    {
        const auto default_col_untyped = block.getByPosition(arguments[3]).column.get();

        if (const auto default_col = checkAndGetColumn<ColumnString>(default_col_untyped))
        {
            /// const ids, vector defaults
            const PaddedPODArray<UInt64> ids(1, id_col->getValue<UInt64>());
            PaddedPODArray<UInt8> flags(1);
            dict->has(ids, flags);
            if (flags.front())
            {
                auto out = ColumnString::create();
                dict->getString(attr_name, ids, String(), out.get());
                block.getByPosition(result).column = DataTypeString().createColumnConst(id_col->size(), out->getDataAt(0).toString());
            }
            else
                block.getByPosition(result).column = block.getByPosition(arguments[3]).column; // reuse the default column
        }
        else if (const auto default_col_const = checkAndGetColumnConstStringOrFixedString(default_col_untyped))
        {
            /// const ids, const defaults
            const PaddedPODArray<UInt64> ids(1, id_col->getValue<UInt64>());
            auto out = ColumnString::create();
            String def = default_col_const->getValue<String>();
            dict->getString(attr_name, ids, def, out.get());
            block.getByPosition(result).column = DataTypeString().createColumnConst(id_col->size(), out->getDataAt(0).toString());
        }
        else
            throw Exception{"Fourth argument of function " + getName() + " must be String", ErrorCodes::ILLEGAL_COLUMN};
    }

    template <typename DictionaryType>
    bool executeDispatchComplex(
        Block & block, const ColumnNumbers & arguments, const size_t result, const std::shared_ptr<const IDictionaryBase> & dict_ptr)
    {
        const auto dict = typeid_cast<const DictionaryType *>(dict_ptr.get());
        if (!dict)
            return false;

        const auto attr_name_col = checkAndGetColumnConst<ColumnString>(block.getByPosition(arguments[1]).column.get());
        if (!attr_name_col)
            throw Exception{"Second argument of function " + getName() + " must be a constant string", ErrorCodes::ILLEGAL_COLUMN};

        String attr_name = attr_name_col->getValue<String>();

        const ColumnWithTypeAndName & key_col_with_type = block.getByPosition(arguments[2]);
        /// Functions in external dictionaries_loader only support full-value (not constant) columns with keys.
        ColumnPtr key_col = key_col_with_type.column->convertToFullColumnIfConst();

        const auto & key_columns = typeid_cast<const ColumnTuple &>(*key_col).getColumnsCopy();
        const auto & key_types = static_cast<const DataTypeTuple &>(*key_col_with_type.type).getElements();

        auto out = ColumnString::create();

        const auto default_col_untyped = block.getByPosition(arguments[3]).column.get();
        if (const auto default_col = checkAndGetColumn<ColumnString>(default_col_untyped))
        {
            dict->getString(attr_name, key_columns, key_types, default_col, out.get());
        }
        else if (const auto default_col_const = checkAndGetColumnConstStringOrFixedString(default_col_untyped))
        {
            String def = default_col_const->getValue<String>();
            dict->getString(attr_name, key_columns, key_types, def, out.get());
        }
        else
            throw Exception{"Fourth argument of function " + getName() + " must be String", ErrorCodes::ILLEGAL_COLUMN};

        block.getByPosition(result).column = std::move(out);
        return true;
    }

    mutable FunctionDictHelper helper;
};


template <typename DataType> struct DictGetTraits;
#define DECLARE_DICT_GET_TRAITS(TYPE, DATA_TYPE) \
template <> struct DictGetTraits<DATA_TYPE>\
{\
    template <typename DictionaryType>\
    static void get(\
        const DictionaryType * dict, const std::string & name, const PaddedPODArray<UInt64> & ids,\
        PaddedPODArray<TYPE> & out)\
    {\
        dict->get##TYPE(name, ids, out);\
    }\
    template <typename DictionaryType>\
    static void get(\
        const DictionaryType * dict, const std::string & name, const Columns & key_columns,\
        const DataTypes & key_types, PaddedPODArray<TYPE> & out)\
    {\
        dict->get##TYPE(name, key_columns, key_types, out);\
    }\
    template <typename DictionaryType>\
    static void get(\
        const DictionaryType * dict, const std::string & name, const PaddedPODArray<UInt64> & ids,\
        const PaddedPODArray<Int64> & dates, PaddedPODArray<TYPE> & out)\
    {\
        dict->get##TYPE(name, ids, dates, out);\
    }\
    template <typename DictionaryType, typename DefaultsType>\
    static void getOrDefault(\
        const DictionaryType * dict, const std::string & name, const PaddedPODArray<UInt64> & ids,\
        const DefaultsType & def, PaddedPODArray<TYPE> & out)\
    {\
        dict->get##TYPE(name, ids, def, out);\
    }\
    template <typename DictionaryType, typename DefaultsType>\
    static void getOrDefault(\
        const DictionaryType * dict, const std::string & name, const Columns & key_columns,\
        const DataTypes & key_types, const DefaultsType & def, PaddedPODArray<TYPE> & out)\
    {\
        dict->get##TYPE(name, key_columns, key_types, def, out);\
    }\
};
DECLARE_DICT_GET_TRAITS(UInt8, DataTypeUInt8)
DECLARE_DICT_GET_TRAITS(UInt16, DataTypeUInt16)
DECLARE_DICT_GET_TRAITS(UInt32, DataTypeUInt32)
DECLARE_DICT_GET_TRAITS(UInt64, DataTypeUInt64)
DECLARE_DICT_GET_TRAITS(Int8, DataTypeInt8)
DECLARE_DICT_GET_TRAITS(Int16, DataTypeInt16)
DECLARE_DICT_GET_TRAITS(Int32, DataTypeInt32)
DECLARE_DICT_GET_TRAITS(Int64, DataTypeInt64)
DECLARE_DICT_GET_TRAITS(Float32, DataTypeFloat32)
DECLARE_DICT_GET_TRAITS(Float64, DataTypeFloat64)
DECLARE_DICT_GET_TRAITS(UInt16, DataTypeDate)
DECLARE_DICT_GET_TRAITS(UInt32, DataTypeDateTime)
DECLARE_DICT_GET_TRAITS(UInt128, DataTypeUUID)
#undef DECLARE_DICT_GET_TRAITS

template <typename T> struct DictGetTraits<DataTypeDecimal<T>>
{
    static constexpr bool is_dec32 = std::is_same_v<T, Decimal32>;
    static constexpr bool is_dec64 = std::is_same_v<T, Decimal64>;
    static constexpr bool is_dec128 = std::is_same_v<T, Decimal128>;

    template <typename DictionaryType>
    static void get(const DictionaryType * dict, const std::string & name, const PaddedPODArray<UInt64> & ids,
                    DecimalPaddedPODArray<T> & out)
    {
        if constexpr (is_dec32) dict->getDecimal32(name, ids, out);
        if constexpr (is_dec64) dict->getDecimal64(name, ids, out);
        if constexpr (is_dec128) dict->getDecimal128(name, ids, out);
    }

    template <typename DictionaryType>
    static void get(const DictionaryType * dict, const std::string & name, const Columns & key_columns, const DataTypes & key_types,
                    DecimalPaddedPODArray<T> & out)
    {
        if constexpr (is_dec32) dict->getDecimal32(name, key_columns, key_types, out);
        if constexpr (is_dec64) dict->getDecimal64(name, key_columns, key_types, out);
        if constexpr (is_dec128) dict->getDecimal128(name, key_columns, key_types, out);
    }

    template <typename DictionaryType>
    static void get(const DictionaryType * dict, const std::string & name, const PaddedPODArray<UInt64> & ids,
                    const PaddedPODArray<Int64> & dates, DecimalPaddedPODArray<T> & out)
    {
        if constexpr (is_dec32) dict->getDecimal32(name, ids, dates, out);
        if constexpr (is_dec64) dict->getDecimal64(name, ids, dates, out);
        if constexpr (is_dec128) dict->getDecimal128(name, ids, dates, out);
    }

    template <typename DictionaryType, typename DefaultsType>
    static void getOrDefault(const DictionaryType * dict, const std::string & name, const PaddedPODArray<UInt64> & ids,
                    const DefaultsType & def, DecimalPaddedPODArray<T> & out)
    {
        if constexpr (is_dec32) dict->getDecimal32(name, ids, def, out);
        if constexpr (is_dec64) dict->getDecimal64(name, ids, def, out);
        if constexpr (is_dec128) dict->getDecimal128(name, ids, def, out);
    }

    template <typename DictionaryType, typename DefaultsType>
    static void getOrDefault(const DictionaryType * dict, const std::string & name, const Columns & key_columns,
                    const DataTypes & key_types, const DefaultsType & def, DecimalPaddedPODArray<T> & out)
    {
        if constexpr (is_dec32) dict->getDecimal32(name, key_columns, key_types, def, out);
        if constexpr (is_dec64) dict->getDecimal64(name, key_columns, key_types, def, out);
        if constexpr (is_dec128) dict->getDecimal128(name, key_columns, key_types, def, out);
    }
};


template <typename DataType, typename Name>
class FunctionDictGet final : public IFunction
{
    using Type = typename DataType::FieldType;
    using ColVec = std::conditional_t<IsDecimalNumber<Type>, ColumnDecimal<Type>, ColumnVector<Type>>;

public:
    static constexpr auto name = Name::name;

    static FunctionPtr create(const Context & context, UInt32 dec_scale = 0)
    {
        return std::make_shared<FunctionDictGet>(context, dec_scale);
    }

    FunctionDictGet(const Context & context_, UInt32 dec_scale = 0)
        : helper(context_)
        , decimal_scale(dec_scale)
    {}

    String getName() const override { return name; }

private:
    bool isVariadic() const override { return true; }
    size_t getNumberOfArguments() const override { return 0; }

    bool useDefaultImplementationForConstants() const final { return true; }
    ColumnNumbers getArgumentsThatAreAlwaysConstant() const final { return {0, 1}; }

    bool isInjective(const Block & sample_block) const override
    {
        return helper.isDictGetFunctionInjective(sample_block);
    }

    DataTypePtr getReturnTypeImpl(const DataTypes & arguments) const override
    {
        if (arguments.size() != 3 && arguments.size() != 4)
            throw Exception{"Function " + getName() + " takes 3 or 4 arguments", ErrorCodes::NUMBER_OF_ARGUMENTS_DOESNT_MATCH};

        if (!isString(arguments[0]))
            throw Exception{"Illegal type " + arguments[0]->getName() + " of first argument of function " + getName()
                + ", expected a string.", ErrorCodes::ILLEGAL_TYPE_OF_ARGUMENT};

        if (!isString(arguments[1]))
            throw Exception{"Illegal type " + arguments[1]->getName() + " of second argument of function " + getName()
                + ", expected a string.", ErrorCodes::ILLEGAL_TYPE_OF_ARGUMENT};

        if (!WhichDataType(arguments[2]).isUInt64() &&
            !isTuple(arguments[2]))
            throw Exception{"Illegal type " + arguments[2]->getName() + " of third argument of function " + getName()
                + ", must be UInt64 or tuple(...).", ErrorCodes::ILLEGAL_TYPE_OF_ARGUMENT};

        if (arguments.size() == 4)
        {
            const auto range_argument = arguments[3].get();
            if (!(range_argument->isValueRepresentedByInteger() &&
                   range_argument->getSizeOfValueInMemory() <= sizeof(Int64)))
                throw Exception{"Illegal type " + range_argument->getName() + " of fourth argument of function " + getName()
                    + ", must be convertible to " + TypeName<Int64>::get() + ".",
                    ErrorCodes::ILLEGAL_TYPE_OF_ARGUMENT};
        }

        if constexpr (IsDataTypeDecimal<DataType>)
            return std::make_shared<DataType>(DataType::maxPrecision(), decimal_scale);
        else
            return std::make_shared<DataType>();
    }

    bool isDeterministic() const override { return false; }

    void executeImpl(Block & block, const ColumnNumbers & arguments, size_t result, size_t input_rows_count) override
    {
        if (input_rows_count == 0)
        {
            auto & elem = block.getByPosition(result);
            elem.column = elem.type->createColumn();
            return;
        }

        auto dict = helper.getDictionary(block.getByPosition(arguments[0]));

<<<<<<< HEAD
        if (!executeDispatch<FlatDictionary>(block, arguments, result, dict_ptr) &&
            !executeDispatch<HashedDictionary>(block, arguments, result, dict_ptr) &&
            !executeDispatch<CacheDictionary>(block, arguments, result, dict_ptr) &&
            !executeDispatch<SSDCacheDictionary>(block, arguments, result, dict_ptr) &&
            !executeDispatchComplex<ComplexKeyHashedDictionary>(block, arguments, result, dict_ptr) &&
            !executeDispatchComplex<ComplexKeyCacheDictionary>(block, arguments, result, dict_ptr) &&
            !executeDispatchComplex<SSDComplexKeyCacheDictionary>(block, arguments, result, dict_ptr) &&
=======
        if (!executeDispatch<FlatDictionary>(block, arguments, result, dict) &&
            !executeDispatch<DirectDictionary>(block, arguments, result, dict) &&
            !executeDispatch<HashedDictionary>(block, arguments, result, dict) &&
            !executeDispatch<CacheDictionary>(block, arguments, result, dict) &&
            !executeDispatchComplex<ComplexKeyHashedDictionary>(block, arguments, result, dict) &&
            !executeDispatchComplex<ComplexKeyCacheDictionary>(block, arguments, result, dict) &&
            !executeDispatchComplex<ComplexKeyDirectDictionary>(block, arguments, result, dict) &&
>>>>>>> 36c7a486
#if !defined(ARCADIA_BUILD)
            !executeDispatchComplex<TrieDictionary>(block, arguments, result, dict) &&
#endif
            !executeDispatchComplex<SimplePolygonDictionary>(block, arguments, result, dict) &&
            !executeDispatchRange<RangeHashedDictionary>(block, arguments, result, dict))
            throw Exception{"Unsupported dictionary type " + dict->getTypeName(), ErrorCodes::UNKNOWN_TYPE};
    }

    template <typename DictionaryType>
    bool executeDispatch(Block & block, const ColumnNumbers & arguments, const size_t result, const std::shared_ptr<const IDictionaryBase> & dict_ptr)
    {
        const auto dict = typeid_cast<const DictionaryType *>(dict_ptr.get());
        if (!dict)
            return false;

        if (arguments.size() != 3)
            throw Exception{"Function " + getName() + " for dictionary of type " + dict->getTypeName() +
                " requires exactly 3 arguments.", ErrorCodes::NUMBER_OF_ARGUMENTS_DOESNT_MATCH};

        const auto attr_name_col = checkAndGetColumnConst<ColumnString>(block.getByPosition(arguments[1]).column.get());
        if (!attr_name_col)
            throw Exception{"Second argument of function " + getName() + " must be a constant string", ErrorCodes::ILLEGAL_COLUMN};

        String attr_name = attr_name_col->getValue<String>();

        const auto id_col_untyped = block.getByPosition(arguments[2]).column.get();
        if (const auto id_col = checkAndGetColumn<ColumnUInt64>(id_col_untyped))
        {
            typename ColVec::MutablePtr out;
            if constexpr (IsDataTypeDecimal<DataType>)
                out = ColVec::create(id_col->size(), decimal_scale);
            else
                out = ColVec::create(id_col->size());
            const auto & ids = id_col->getData();
            auto & data = out->getData();
            DictGetTraits<DataType>::get(dict, attr_name, ids, data);
            block.getByPosition(result).column = std::move(out);
        }
        else if (const auto id_col_const = checkAndGetColumnConst<ColumnVector<UInt64>>(id_col_untyped))
        {
            const PaddedPODArray<UInt64> ids(1, id_col_const->getValue<UInt64>());

            if constexpr (IsDataTypeDecimal<DataType>)
            {
                DecimalPaddedPODArray<Type> data(1, decimal_scale);
                DictGetTraits<DataType>::get(dict, attr_name, ids, data);
                block.getByPosition(result).column =
                    DataType(DataType::maxPrecision(), decimal_scale).createColumnConst(
                        id_col_const->size(), toField(data.front(), decimal_scale));
            }
            else
            {
                PaddedPODArray<Type> data(1);
                DictGetTraits<DataType>::get(dict, attr_name, ids, data);
                block.getByPosition(result).column = DataTypeNumber<Type>().createColumnConst(id_col_const->size(), toField(data.front()));
            }
        }
        else
            throw Exception{"Third argument of function " + getName() + " must be UInt64", ErrorCodes::ILLEGAL_COLUMN};

        return true;
    }

    template <typename DictionaryType>
    bool executeDispatchComplex(
        Block & block, const ColumnNumbers & arguments, const size_t result, const std::shared_ptr<const IDictionaryBase> & dict_ptr)
    {
        const auto dict = typeid_cast<const DictionaryType *>(dict_ptr.get());
        if (!dict)
            return false;

        if (arguments.size() != 3)
            throw Exception{"Function " + getName() + " for dictionary of type " + dict->getTypeName() +
                " requires exactly 3 arguments", ErrorCodes::NUMBER_OF_ARGUMENTS_DOESNT_MATCH};

        const auto attr_name_col = checkAndGetColumnConst<ColumnString>(block.getByPosition(arguments[1]).column.get());
        if (!attr_name_col)
            throw Exception{"Second argument of function " + getName() + " must be a constant string", ErrorCodes::ILLEGAL_COLUMN};

        String attr_name = attr_name_col->getValue<String>();

        const ColumnWithTypeAndName & key_col_with_type = block.getByPosition(arguments[2]);

        /// Functions in external dictionaries_loader only support full-value (not constant) columns with keys.
        ColumnPtr key_col = key_col_with_type.column->convertToFullColumnIfConst();

        if (checkColumn<ColumnTuple>(key_col.get()))
        {
            const auto & key_columns = assert_cast<const ColumnTuple &>(*key_col).getColumnsCopy();
            const auto & key_types = static_cast<const DataTypeTuple &>(*key_col_with_type.type).getElements();

            typename ColVec::MutablePtr out;
            if constexpr (IsDataTypeDecimal<DataType>)
                out = ColVec::create(key_columns.front()->size(), decimal_scale);
            else
                out = ColVec::create(key_columns.front()->size());
            auto & data = out->getData();
            DictGetTraits<DataType>::get(dict, attr_name, key_columns, key_types, data);
            block.getByPosition(result).column = std::move(out);
        }
        else
            throw Exception{"Third argument of function " + getName() + " must be " + dict->getKeyDescription(), ErrorCodes::TYPE_MISMATCH};

        return true;
    }

    template <typename DictionaryType>
    bool executeDispatchRange(
        Block & block, const ColumnNumbers & arguments, const size_t result, const std::shared_ptr<const IDictionaryBase> & dict_ptr)
    {
        const auto dict = typeid_cast<const DictionaryType *>(dict_ptr.get());
        if (!dict)
            return false;

        if (arguments.size() != 4)
            throw Exception{"Function " + getName() + " for dictionary of type " + dict->getTypeName() +
                " requires exactly 4 arguments", ErrorCodes::NUMBER_OF_ARGUMENTS_DOESNT_MATCH};

        const auto attr_name_col = checkAndGetColumnConst<ColumnString>(block.getByPosition(arguments[1]).column.get());
        if (!attr_name_col)
            throw Exception{"Second argument of function " + getName() + " must be a constant string", ErrorCodes::ILLEGAL_COLUMN};

        String attr_name = attr_name_col->getValue<String>();

        const auto & id_col_untyped = block.getByPosition(arguments[2]).column;
        const auto & range_col_untyped = block.getByPosition(arguments[3]).column;

        PaddedPODArray<UInt64> id_col_values_storage;
        PaddedPODArray<Int64> range_col_values_storage;
        const auto & id_col_values = getColumnDataAsPaddedPODArray(*id_col_untyped, id_col_values_storage);
        const auto & range_col_values = getColumnDataAsPaddedPODArray(*range_col_untyped, range_col_values_storage);

        typename ColVec::MutablePtr out;
        if constexpr (IsDataTypeDecimal<DataType>)
            out = ColVec::create(id_col_untyped->size(), decimal_scale);
        else
            out = ColVec::create(id_col_untyped->size());
        auto & data = out->getData();
        DictGetTraits<DataType>::get(dict, attr_name, id_col_values, range_col_values, data);
        block.getByPosition(result).column = std::move(out);

        return true;
    }

    mutable FunctionDictHelper helper;
    UInt32 decimal_scale;
};

struct NameDictGetUInt8 { static constexpr auto name = "dictGetUInt8"; };
struct NameDictGetUInt16 { static constexpr auto name = "dictGetUInt16"; };
struct NameDictGetUInt32 { static constexpr auto name = "dictGetUInt32"; };
struct NameDictGetUInt64 { static constexpr auto name = "dictGetUInt64"; };
struct NameDictGetInt8 { static constexpr auto name = "dictGetInt8"; };
struct NameDictGetInt16 { static constexpr auto name = "dictGetInt16"; };
struct NameDictGetInt32 { static constexpr auto name = "dictGetInt32"; };
struct NameDictGetInt64 { static constexpr auto name = "dictGetInt64"; };
struct NameDictGetFloat32 { static constexpr auto name = "dictGetFloat32"; };
struct NameDictGetFloat64 { static constexpr auto name = "dictGetFloat64"; };
struct NameDictGetDate { static constexpr auto name = "dictGetDate"; };
struct NameDictGetDateTime { static constexpr auto name = "dictGetDateTime"; };
struct NameDictGetUUID { static constexpr auto name = "dictGetUUID"; };
struct NameDictGetDecimal32 { static constexpr auto name = "dictGetDecimal32"; };
struct NameDictGetDecimal64 { static constexpr auto name = "dictGetDecimal64"; };
struct NameDictGetDecimal128 { static constexpr auto name = "dictGetDecimal128"; };

using FunctionDictGetUInt8 = FunctionDictGet<DataTypeUInt8, NameDictGetUInt8>;
using FunctionDictGetUInt16 = FunctionDictGet<DataTypeUInt16, NameDictGetUInt16>;
using FunctionDictGetUInt32 = FunctionDictGet<DataTypeUInt32, NameDictGetUInt32>;
using FunctionDictGetUInt64 = FunctionDictGet<DataTypeUInt64, NameDictGetUInt64>;
using FunctionDictGetInt8 = FunctionDictGet<DataTypeInt8, NameDictGetInt8>;
using FunctionDictGetInt16 = FunctionDictGet<DataTypeInt16, NameDictGetInt16>;
using FunctionDictGetInt32 = FunctionDictGet<DataTypeInt32, NameDictGetInt32>;
using FunctionDictGetInt64 = FunctionDictGet<DataTypeInt64, NameDictGetInt64>;
using FunctionDictGetFloat32 = FunctionDictGet<DataTypeFloat32, NameDictGetFloat32>;
using FunctionDictGetFloat64 = FunctionDictGet<DataTypeFloat64, NameDictGetFloat64>;
using FunctionDictGetDate = FunctionDictGet<DataTypeDate, NameDictGetDate>;
using FunctionDictGetDateTime = FunctionDictGet<DataTypeDateTime, NameDictGetDateTime>;
using FunctionDictGetUUID = FunctionDictGet<DataTypeUUID, NameDictGetUUID>;
using FunctionDictGetDecimal32 = FunctionDictGet<DataTypeDecimal<Decimal32>, NameDictGetDecimal32>;
using FunctionDictGetDecimal64 = FunctionDictGet<DataTypeDecimal<Decimal64>, NameDictGetDecimal64>;
using FunctionDictGetDecimal128 = FunctionDictGet<DataTypeDecimal<Decimal128>, NameDictGetDecimal128>;


template <typename DataType, typename Name>
class FunctionDictGetOrDefault final : public IFunction
{
    using Type = typename DataType::FieldType;
    using ColVec = std::conditional_t<IsDecimalNumber<Type>, ColumnDecimal<Type>, ColumnVector<Type>>;

public:
    static constexpr auto name = Name::name;

    static FunctionPtr create(const Context & context, UInt32 dec_scale = 0)
    {
        return std::make_shared<FunctionDictGetOrDefault>(context, dec_scale);
    }

    FunctionDictGetOrDefault(const Context & context_, UInt32 dec_scale = 0)
        : helper(context_)
        , decimal_scale(dec_scale)
    {}

    String getName() const override { return name; }

private:
    size_t getNumberOfArguments() const override { return 4; }

    bool useDefaultImplementationForConstants() const final { return true; }
    ColumnNumbers getArgumentsThatAreAlwaysConstant() const final { return {0, 1}; }

    DataTypePtr getReturnTypeImpl(const DataTypes & arguments) const override
    {
        if (!isString(arguments[0]))
            throw Exception{"Illegal type " + arguments[0]->getName() + " of first argument of function " + getName()
                + ", expected a string.", ErrorCodes::ILLEGAL_TYPE_OF_ARGUMENT};

        if (!isString(arguments[1]))
            throw Exception{"Illegal type " + arguments[1]->getName() + " of second argument of function " + getName()
                + ", expected a string.", ErrorCodes::ILLEGAL_TYPE_OF_ARGUMENT};

        if (!WhichDataType(arguments[2]).isUInt64() &&
            !isTuple(arguments[2]))
            throw Exception{"Illegal type " + arguments[2]->getName() + " of third argument of function " + getName()
                + ", must be UInt64 or tuple(...).", ErrorCodes::ILLEGAL_TYPE_OF_ARGUMENT};

        if (!checkAndGetDataType<DataType>(arguments[3].get()))
            throw Exception{"Illegal type " + arguments[3]->getName() + " of fourth argument of function " + getName()
                + ", must be " + TypeName<Type>::get() + ".", ErrorCodes::ILLEGAL_TYPE_OF_ARGUMENT};

        if constexpr (IsDataTypeDecimal<DataType>)
            return std::make_shared<DataType>(DataType::maxPrecision(), decimal_scale);
        else
            return std::make_shared<DataType>();
    }

    bool isDeterministic() const override { return false; }

    void executeImpl(Block & block, const ColumnNumbers & arguments, size_t result, size_t input_rows_count) override
    {
        if (input_rows_count == 0)
        {
            auto & elem = block.getByPosition(result);
            elem.column = elem.type->createColumn();
            return;
        }

        auto dict = helper.getDictionary(block.getByPosition(arguments[0]));

<<<<<<< HEAD
        if (!executeDispatch<FlatDictionary>(block, arguments, result, dict_ptr) &&
            !executeDispatch<HashedDictionary>(block, arguments, result, dict_ptr) &&
            !executeDispatch<CacheDictionary>(block, arguments, result, dict_ptr) &&
            !executeDispatch<SSDCacheDictionary>(block, arguments, result, dict_ptr) &&
            !executeDispatchComplex<ComplexKeyHashedDictionary>(block, arguments, result, dict_ptr) &&
            !executeDispatchComplex<ComplexKeyCacheDictionary>(block, arguments, result, dict_ptr) &&
            !executeDispatchComplex<SSDComplexKeyCacheDictionary>(block, arguments, result, dict_ptr) &&
=======
        if (!executeDispatch<FlatDictionary>(block, arguments, result, dict) &&
            !executeDispatch<DirectDictionary>(block, arguments, result, dict) &&
            !executeDispatch<HashedDictionary>(block, arguments, result, dict) &&
            !executeDispatch<CacheDictionary>(block, arguments, result, dict) &&
            !executeDispatchComplex<ComplexKeyHashedDictionary>(block, arguments, result, dict) &&
            !executeDispatchComplex<ComplexKeyCacheDictionary>(block, arguments, result, dict) &&
            !executeDispatchComplex<ComplexKeyDirectDictionary>(block, arguments, result, dict) &&
>>>>>>> 36c7a486
#if !defined(ARCADIA_BUILD)
            !executeDispatchComplex<TrieDictionary>(block, arguments, result, dict) &&
#endif
            !executeDispatchComplex<SimplePolygonDictionary>(block, arguments, result, dict))
            throw Exception{"Unsupported dictionary type " + dict->getTypeName(), ErrorCodes::UNKNOWN_TYPE};
    }

    template <typename DictionaryType>
    bool executeDispatch(Block & block, const ColumnNumbers & arguments, const size_t result, const std::shared_ptr<const IDictionaryBase> & dict_ptr)
    {
        const auto dict = typeid_cast<const DictionaryType *>(dict_ptr.get());
        if (!dict)
            return false;

        const auto attr_name_col = checkAndGetColumnConst<ColumnString>(block.getByPosition(arguments[1]).column.get());
        if (!attr_name_col)
            throw Exception{"Second argument of function " + getName() + " must be a constant string", ErrorCodes::ILLEGAL_COLUMN};

        String attr_name = attr_name_col->getValue<String>();

        const auto id_col_untyped = block.getByPosition(arguments[2]).column.get();
        if (const auto id_col = checkAndGetColumn<ColumnUInt64>(id_col_untyped))
            executeDispatch(block, arguments, result, dict, attr_name, id_col);
        else if (const auto id_col_const = checkAndGetColumnConst<ColumnVector<UInt64>>(id_col_untyped))
            executeDispatch(block, arguments, result, dict, attr_name, id_col_const);
        else
            throw Exception{"Third argument of function " + getName() + " must be UInt64", ErrorCodes::ILLEGAL_COLUMN};

        return true;
    }

    template <typename DictionaryType>
    void executeDispatch(
        Block & block, const ColumnNumbers & arguments, const size_t result, const DictionaryType * dict,
        const std::string & attr_name, const ColumnUInt64 * id_col)
    {
        const auto default_col_untyped = block.getByPosition(arguments[3]).column.get();

        if (const auto default_col = checkAndGetColumn<ColVec>(default_col_untyped))
        {
            /// vector ids, vector defaults
            typename ColVec::MutablePtr out;
            if constexpr (IsDataTypeDecimal<DataType>)
                out = ColVec::create(id_col->size(), decimal_scale);
            else
                out = ColVec::create(id_col->size());
            const auto & ids = id_col->getData();
            auto & data = out->getData();
            const auto & defs = default_col->getData();
            DictGetTraits<DataType>::getOrDefault(dict, attr_name, ids, defs, data);
            block.getByPosition(result).column = std::move(out);
        }
        else if (const auto default_col_const = checkAndGetColumnConst<ColVec>(default_col_untyped))
        {
            /// vector ids, const defaults
            typename ColVec::MutablePtr out;
            if constexpr (IsDataTypeDecimal<DataType>)
                out = ColVec::create(id_col->size(), decimal_scale);
            else
                out = ColVec::create(id_col->size());
            const auto & ids = id_col->getData();
            auto & data = out->getData();
            const auto def = default_col_const->template getValue<Type>();
            DictGetTraits<DataType>::getOrDefault(dict, attr_name, ids, def, data);
            block.getByPosition(result).column = std::move(out);
        }
        else
            throw Exception{"Fourth argument of function " + getName() + " must be " + TypeName<Type>::get(), ErrorCodes::ILLEGAL_COLUMN};
    }

    template <typename DictionaryType>
    void executeDispatch(
        Block & block, const ColumnNumbers & arguments, const size_t result, const DictionaryType * dict,
        const std::string & attr_name, const ColumnConst * id_col)
    {
        const auto default_col_untyped = block.getByPosition(arguments[3]).column.get();

        if (const auto default_col = checkAndGetColumn<ColVec>(default_col_untyped))
        {
            /// const ids, vector defaults
            const PaddedPODArray<UInt64> ids(1, id_col->getValue<UInt64>());
            PaddedPODArray<UInt8> flags(1);
            dict->has(ids, flags);
            if (flags.front())
            {
                if constexpr (IsDataTypeDecimal<DataType>)
                {
                    DecimalPaddedPODArray<Type> data(1, decimal_scale);
                    DictGetTraits<DataType>::getOrDefault(dict, attr_name, ids, Type(), data);
                    block.getByPosition(result).column =
                        DataType(DataType::maxPrecision(), decimal_scale).createColumnConst(
                            id_col->size(), toField(data.front(), decimal_scale));
                }
                else
                {
                    PaddedPODArray<Type> data(1);
                    DictGetTraits<DataType>::getOrDefault(dict, attr_name, ids, Type(), data);
                    block.getByPosition(result).column = DataType().createColumnConst(id_col->size(), toField(data.front()));
                }
            }
            else
                block.getByPosition(result).column = block.getByPosition(arguments[3]).column; // reuse the default column
        }
        else if (const auto default_col_const = checkAndGetColumnConst<ColVec>(default_col_untyped))
        {
            /// const ids, const defaults
            const PaddedPODArray<UInt64> ids(1, id_col->getValue<UInt64>());

            if constexpr (IsDataTypeDecimal<DataType>)
            {
                DecimalPaddedPODArray<Type> data(1, decimal_scale);
                const auto & def = default_col_const->template getValue<Type>();
                DictGetTraits<DataType>::getOrDefault(dict, attr_name, ids, def, data);
                block.getByPosition(result).column =
                    DataType(DataType::maxPrecision(), decimal_scale).createColumnConst(
                        id_col->size(), toField(data.front(), decimal_scale));
            }
            else
            {
                PaddedPODArray<Type> data(1);
                const auto & def = default_col_const->template getValue<Type>();
                DictGetTraits<DataType>::getOrDefault(dict, attr_name, ids, def, data);
                block.getByPosition(result).column = DataType().createColumnConst(id_col->size(), toField(data.front()));
            }
        }
        else
            throw Exception{"Fourth argument of function " + getName() + " must be " + TypeName<Type>::get(), ErrorCodes::ILLEGAL_COLUMN};
    }

    template <typename DictionaryType>
    bool executeDispatchComplex(
        Block & block, const ColumnNumbers & arguments, const size_t result, const std::shared_ptr<const IDictionaryBase> & dict_ptr)
    {
        const auto dict = typeid_cast<const DictionaryType *>(dict_ptr.get());
        if (!dict)
            return false;

        const auto attr_name_col = checkAndGetColumnConst<ColumnString>(block.getByPosition(arguments[1]).column.get());
        if (!attr_name_col)
            throw Exception{"Second argument of function " + getName() + " must be a constant string", ErrorCodes::ILLEGAL_COLUMN};

        String attr_name = attr_name_col->getValue<String>();

        const ColumnWithTypeAndName & key_col_with_type = block.getByPosition(arguments[2]);

        /// Functions in external dictionaries_loader only support full-value (not constant) columns with keys.
        ColumnPtr key_col = key_col_with_type.column->convertToFullColumnIfConst();

        const auto & key_columns = typeid_cast<const ColumnTuple &>(*key_col).getColumnsCopy();
        const auto & key_types = static_cast<const DataTypeTuple &>(*key_col_with_type.type).getElements();

        /// @todo detect when all key columns are constant
        const auto rows = key_col->size();
        typename ColVec::MutablePtr out;
        if constexpr (IsDataTypeDecimal<DataType>)
            out = ColVec::create(rows, decimal_scale);
        else
            out = ColVec::create(rows);
        auto & data = out->getData();

        const auto default_col_untyped = block.getByPosition(arguments[3]).column.get();
        if (const auto default_col = checkAndGetColumn<ColVec>(default_col_untyped))
        {
            /// const defaults
            const auto & defs = default_col->getData();

            DictGetTraits<DataType>::getOrDefault(dict, attr_name, key_columns, key_types, defs, data);
        }
        else if (const auto default_col_const = checkAndGetColumnConst<ColVec>(default_col_untyped))
        {
            const auto def = default_col_const->template getValue<Type>();

            DictGetTraits<DataType>::getOrDefault(dict, attr_name, key_columns, key_types, def, data);
        }
        else
            throw Exception{"Fourth argument of function " + getName() + " must be " + TypeName<Type>::get(), ErrorCodes::ILLEGAL_COLUMN};

        block.getByPosition(result).column = std::move(out);
        return true;
    }

    mutable FunctionDictHelper helper;
    UInt32 decimal_scale;
};

struct NameDictGetUInt8OrDefault { static constexpr auto name = "dictGetUInt8OrDefault"; };
struct NameDictGetUInt16OrDefault { static constexpr auto name = "dictGetUInt16OrDefault"; };
struct NameDictGetUInt32OrDefault { static constexpr auto name = "dictGetUInt32OrDefault"; };
struct NameDictGetUInt64OrDefault { static constexpr auto name = "dictGetUInt64OrDefault"; };
struct NameDictGetInt8OrDefault { static constexpr auto name = "dictGetInt8OrDefault"; };
struct NameDictGetInt16OrDefault { static constexpr auto name = "dictGetInt16OrDefault"; };
struct NameDictGetInt32OrDefault { static constexpr auto name = "dictGetInt32OrDefault"; };
struct NameDictGetInt64OrDefault { static constexpr auto name = "dictGetInt64OrDefault"; };
struct NameDictGetFloat32OrDefault { static constexpr auto name = "dictGetFloat32OrDefault"; };
struct NameDictGetFloat64OrDefault { static constexpr auto name = "dictGetFloat64OrDefault"; };
struct NameDictGetDateOrDefault { static constexpr auto name = "dictGetDateOrDefault"; };
struct NameDictGetDateTimeOrDefault { static constexpr auto name = "dictGetDateTimeOrDefault"; };
struct NameDictGetUUIDOrDefault { static constexpr auto name = "dictGetUUIDOrDefault"; };
struct NameDictGetDecimal32OrDefault { static constexpr auto name = "dictGetDecimal32OrDefault"; };
struct NameDictGetDecimal64OrDefault { static constexpr auto name = "dictGetDecimal64OrDefault"; };
struct NameDictGetDecimal128OrDefault { static constexpr auto name = "dictGetDecimal128OrDefault"; };

using FunctionDictGetUInt8OrDefault = FunctionDictGetOrDefault<DataTypeUInt8, NameDictGetUInt8OrDefault>;
using FunctionDictGetUInt16OrDefault = FunctionDictGetOrDefault<DataTypeUInt16, NameDictGetUInt16OrDefault>;
using FunctionDictGetUInt32OrDefault = FunctionDictGetOrDefault<DataTypeUInt32, NameDictGetUInt32OrDefault>;
using FunctionDictGetUInt64OrDefault = FunctionDictGetOrDefault<DataTypeUInt64, NameDictGetUInt64OrDefault>;
using FunctionDictGetInt8OrDefault = FunctionDictGetOrDefault<DataTypeInt8, NameDictGetInt8OrDefault>;
using FunctionDictGetInt16OrDefault = FunctionDictGetOrDefault<DataTypeInt16, NameDictGetInt16OrDefault>;
using FunctionDictGetInt32OrDefault = FunctionDictGetOrDefault<DataTypeInt32, NameDictGetInt32OrDefault>;
using FunctionDictGetInt64OrDefault = FunctionDictGetOrDefault<DataTypeInt64, NameDictGetInt64OrDefault>;
using FunctionDictGetFloat32OrDefault = FunctionDictGetOrDefault<DataTypeFloat32, NameDictGetFloat32OrDefault>;
using FunctionDictGetFloat64OrDefault = FunctionDictGetOrDefault<DataTypeFloat64, NameDictGetFloat64OrDefault>;
using FunctionDictGetDateOrDefault = FunctionDictGetOrDefault<DataTypeDate, NameDictGetDateOrDefault>;
using FunctionDictGetDateTimeOrDefault = FunctionDictGetOrDefault<DataTypeDateTime, NameDictGetDateTimeOrDefault>;
using FunctionDictGetUUIDOrDefault = FunctionDictGetOrDefault<DataTypeUUID, NameDictGetUUIDOrDefault>;
using FunctionDictGetDecimal32OrDefault = FunctionDictGetOrDefault<DataTypeDecimal<Decimal32>, NameDictGetDecimal32OrDefault>;
using FunctionDictGetDecimal64OrDefault = FunctionDictGetOrDefault<DataTypeDecimal<Decimal64>, NameDictGetDecimal64OrDefault>;
using FunctionDictGetDecimal128OrDefault = FunctionDictGetOrDefault<DataTypeDecimal<Decimal128>, NameDictGetDecimal128OrDefault>;


/// This variant of function derives the result type automatically.
class FunctionDictGetNoType final : public IFunction
{
public:
    static constexpr auto name = "dictGet";

    static FunctionPtr create(const Context & context)
    {
        return std::make_shared<FunctionDictGetNoType>(context);
    }

    FunctionDictGetNoType(const Context & context_) : context(context_), helper(context_) {}

    String getName() const override { return name; }

private:
    bool isVariadic() const override { return true; }
    size_t getNumberOfArguments() const override { return 0; }

    bool useDefaultImplementationForConstants() const final { return true; }
    ColumnNumbers getArgumentsThatAreAlwaysConstant() const final { return {0, 1}; }

    bool isInjective(const Block & sample_block) const override
    {
        return helper.isDictGetFunctionInjective(sample_block);
    }

    DataTypePtr getReturnTypeImpl(const ColumnsWithTypeAndName & arguments) const override
    {
        if (arguments.size() != 3 && arguments.size() != 4)
            throw Exception{"Function " + getName() + " takes 3 or 4 arguments", ErrorCodes::NUMBER_OF_ARGUMENTS_DOESNT_MATCH};

        String dict_name;
        if (auto name_col = checkAndGetColumnConst<ColumnString>(arguments[0].column.get()))
        {
            dict_name = name_col->getValue<String>();
        }
        else
            throw Exception{"Illegal type " + arguments[0].type->getName() + " of first argument of function " + getName()
                + ", expected a const string.", ErrorCodes::ILLEGAL_TYPE_OF_ARGUMENT};

        String attr_name;
        if (auto name_col = checkAndGetColumnConst<ColumnString>(arguments[1].column.get()))
        {
            attr_name = name_col->getValue<String>();
        }
        else
            throw Exception{"Illegal type " + arguments[1].type->getName() + " of second argument of function " + getName()
                + ", expected a const string.", ErrorCodes::ILLEGAL_TYPE_OF_ARGUMENT};

        if (!WhichDataType(arguments[2].type).isUInt64() &&
            !isTuple(arguments[2].type))
            throw Exception{"Illegal type " + arguments[2].type->getName() + " of third argument of function " + getName()
                + ", must be UInt64 or tuple(...).", ErrorCodes::ILLEGAL_TYPE_OF_ARGUMENT};

        if (arguments.size() == 4)
        {
            const auto range_argument = arguments[3].type.get();
            if (!(range_argument->isValueRepresentedByInteger() &&
                   range_argument->getSizeOfValueInMemory() <= sizeof(Int64)))
                throw Exception{"Illegal type " + range_argument->getName() + " of fourth argument of function " + getName()
                    + ", must be convertible to " + TypeName<Int64>::get() + ".", ErrorCodes::ILLEGAL_TYPE_OF_ARGUMENT};
        }

        auto dict = helper.getDictionary(dict_name);
        const DictionaryStructure & structure = dict->getStructure();

        for (const auto idx : ext::range(0, structure.attributes.size()))
        {
            const DictionaryAttribute & attribute = structure.attributes[idx];
            if (attribute.name == attr_name)
            {
                WhichDataType dt = attribute.type;
                switch (dt.idx)
                {
                    case TypeIndex::String:
                    case TypeIndex::FixedString:
                        impl = FunctionDictGetString::create(context);
                        break;
                    case TypeIndex::UInt8:
                        impl = FunctionDictGetUInt8::create(context);
                        break;
                    case TypeIndex::UInt16:
                        impl = FunctionDictGetUInt16::create(context);
                        break;
                    case TypeIndex::UInt32:
                        impl = FunctionDictGetUInt32::create(context);
                        break;
                    case TypeIndex::UInt64:
                        impl = FunctionDictGetUInt64::create(context);
                        break;
                    case TypeIndex::Int8:
                        impl = FunctionDictGetInt8::create(context);
                        break;
                    case TypeIndex::Int16:
                        impl = FunctionDictGetInt16::create(context);
                        break;
                    case TypeIndex::Int32:
                        impl = FunctionDictGetInt32::create(context);
                        break;
                    case TypeIndex::Int64:
                        impl = FunctionDictGetInt64::create(context);
                        break;
                    case TypeIndex::Float32:
                        impl = FunctionDictGetFloat32::create(context);
                        break;
                    case TypeIndex::Float64:
                        impl = FunctionDictGetFloat64::create(context);
                        break;
                    case TypeIndex::Date:
                        impl = FunctionDictGetDate::create(context);
                        break;
                    case TypeIndex::DateTime:
                        impl = FunctionDictGetDateTime::create(context);
                        break;
                    case TypeIndex::UUID:
                        impl = FunctionDictGetUUID::create(context);
                        break;
                    case TypeIndex::Decimal32:
                        impl = FunctionDictGetDecimal32::create(context, getDecimalScale(*attribute.type));
                        break;
                    case TypeIndex::Decimal64:
                        impl = FunctionDictGetDecimal64::create(context, getDecimalScale(*attribute.type));
                        break;
                    case TypeIndex::Decimal128:
                        impl = FunctionDictGetDecimal128::create(context, getDecimalScale(*attribute.type));
                        break;
                    default:
                        throw Exception("Unknown dictGet type", ErrorCodes::UNKNOWN_TYPE);
                }
                return attribute.type;
            }
        }
        throw Exception{"No such attribute '" + attr_name + "'", ErrorCodes::BAD_ARGUMENTS};
    }

    bool isDeterministic() const override { return false; }

    void executeImpl(Block & block, const ColumnNumbers & arguments, size_t result, size_t input_rows_count) override
    {
        impl->executeImpl(block, arguments, result, input_rows_count);
    }

private:
    const Context & context;
    mutable FunctionDictHelper helper;
    mutable FunctionPtr impl; // underlying function used by dictGet function without explicit type info
};


class FunctionDictGetNoTypeOrDefault final : public IFunction
{
public:
    static constexpr auto name = "dictGetOrDefault";

    static FunctionPtr create(const Context & context)
    {
        return std::make_shared<FunctionDictGetNoTypeOrDefault>(context);
    }

    FunctionDictGetNoTypeOrDefault(const Context & context_) : context(context_), helper(context_) {}

    String getName() const override { return name; }

private:
    size_t getNumberOfArguments() const override { return 4; }

    bool useDefaultImplementationForConstants() const final { return true; }
    ColumnNumbers getArgumentsThatAreAlwaysConstant() const final { return {0, 1}; }

    bool isInjective(const Block & sample_block) const override
    {
        return helper.isDictGetFunctionInjective(sample_block);
    }

    DataTypePtr getReturnTypeImpl(const ColumnsWithTypeAndName & arguments) const override
    {
        String dict_name;
        if (auto name_col = checkAndGetColumnConst<ColumnString>(arguments[0].column.get()))
        {
            dict_name = name_col->getValue<String>();
        }
        else
            throw Exception{"Illegal type " + arguments[0].type->getName() + " of first argument of function " + getName()
                + ", expected a const string.", ErrorCodes::ILLEGAL_TYPE_OF_ARGUMENT};

        String attr_name;
        if (auto name_col = checkAndGetColumnConst<ColumnString>(arguments[1].column.get()))
        {
            attr_name = name_col->getValue<String>();
        }
        else
            throw Exception{"Illegal type " + arguments[1].type->getName() + " of second argument of function " + getName()
                + ", expected a const string.", ErrorCodes::ILLEGAL_TYPE_OF_ARGUMENT};

        if (!WhichDataType(arguments[2].type).isUInt64() &&
            !isTuple(arguments[2].type))
            throw Exception{"Illegal type " + arguments[2].type->getName() + " of third argument of function " + getName()
                + ", must be UInt64 or tuple(...).", ErrorCodes::ILLEGAL_TYPE_OF_ARGUMENT};

        auto dict = helper.getDictionary(dict_name);
        const DictionaryStructure & structure = dict->getStructure();

        for (const auto idx : ext::range(0, structure.attributes.size()))
        {
            const DictionaryAttribute & attribute = structure.attributes[idx];
            if (attribute.name == attr_name)
            {
                auto arg_type = arguments[3].type;
                WhichDataType dt = attribute.type;

                if ((arg_type->getTypeId() != dt.idx) || (dt.isStringOrFixedString() && !isString(arg_type)))
                    throw Exception{"Illegal type " + arg_type->getName() + " of fourth argument of function " + getName() +
                        ", must be " + getTypeName(dt.idx) + ".", ErrorCodes::ILLEGAL_TYPE_OF_ARGUMENT};

                switch (dt.idx)
                {
                    case TypeIndex::String:
                        impl = FunctionDictGetStringOrDefault::create(context);
                        break;
                    case TypeIndex::UInt8:
                        impl = FunctionDictGetUInt8OrDefault::create(context);
                        break;
                    case TypeIndex::UInt16:
                        impl = FunctionDictGetUInt16OrDefault::create(context);
                        break;
                    case TypeIndex::UInt32:
                        impl = FunctionDictGetUInt32OrDefault::create(context);
                        break;
                    case TypeIndex::UInt64:
                        impl = FunctionDictGetUInt64OrDefault::create(context);
                        break;
                    case TypeIndex::Int8:
                        impl = FunctionDictGetInt8OrDefault::create(context);
                        break;
                    case TypeIndex::Int16:
                        impl = FunctionDictGetInt16OrDefault::create(context);
                        break;
                    case TypeIndex::Int32:
                        impl = FunctionDictGetInt32OrDefault::create(context);
                        break;
                    case TypeIndex::Int64:
                        impl = FunctionDictGetInt64OrDefault::create(context);
                        break;
                    case TypeIndex::Float32:
                        impl = FunctionDictGetFloat32OrDefault::create(context);
                        break;
                    case TypeIndex::Float64:
                        impl = FunctionDictGetFloat64OrDefault::create(context);
                        break;
                    case TypeIndex::Date:
                        impl = FunctionDictGetDateOrDefault::create(context);
                        break;
                    case TypeIndex::DateTime:
                        impl = FunctionDictGetDateTimeOrDefault::create(context);
                        break;
                    case TypeIndex::UUID:
                        impl = FunctionDictGetUUIDOrDefault::create(context);
                        break;
                    case TypeIndex::Decimal32:
                        impl = FunctionDictGetDecimal32OrDefault::create(context, getDecimalScale(*attribute.type));
                        break;
                    case TypeIndex::Decimal64:
                        impl = FunctionDictGetDecimal64OrDefault::create(context, getDecimalScale(*attribute.type));
                        break;
                    case TypeIndex::Decimal128:
                        impl = FunctionDictGetDecimal128OrDefault::create(context, getDecimalScale(*attribute.type));
                        break;
                    default:
                        throw Exception("Unknown dictGetOrDefault type", ErrorCodes::UNKNOWN_TYPE);
                }

                return attribute.type;
            }
        }
        throw Exception{"No such attribute '" + attr_name + "'", ErrorCodes::BAD_ARGUMENTS};
    }

    bool isDeterministic() const override { return false; }

    void executeImpl(Block & block, const ColumnNumbers & arguments, size_t result, size_t input_rows_count) override
    {
        impl->executeImpl(block, arguments, result, input_rows_count);
    }

private:
    const Context & context;
    mutable FunctionDictHelper helper;
    mutable FunctionPtr impl; // underlying function used by dictGet function without explicit type info
};

/// Functions to work with hierarchies.

class FunctionDictGetHierarchy final : public IFunction
{
public:
    static constexpr auto name = "dictGetHierarchy";

    static FunctionPtr create(const Context & context)
    {
        return std::make_shared<FunctionDictGetHierarchy>(context);
    }

    FunctionDictGetHierarchy(const Context & context_) : helper(context_) {}

    String getName() const override { return name; }

private:
    size_t getNumberOfArguments() const override { return 2; }
    bool isInjective(const Block & /*sample_block*/) const override { return true; }

    bool useDefaultImplementationForConstants() const final { return true; }
    ColumnNumbers getArgumentsThatAreAlwaysConstant() const final { return {0}; }

    DataTypePtr getReturnTypeImpl(const DataTypes & arguments) const override
    {
        if (!isString(arguments[0]))
            throw Exception{"Illegal type " + arguments[0]->getName() + " of first argument of function " + getName()
                + ", expected a string.", ErrorCodes::ILLEGAL_TYPE_OF_ARGUMENT};

        if (!WhichDataType(arguments[1]).isUInt64())
            throw Exception{"Illegal type " + arguments[1]->getName() + " of second argument of function " + getName()
                + ", must be UInt64.", ErrorCodes::ILLEGAL_TYPE_OF_ARGUMENT};

        return std::make_shared<DataTypeArray>(std::make_shared<DataTypeUInt64>());
    }

    bool isDeterministic() const override { return false; }

    void executeImpl(Block & block, const ColumnNumbers & arguments, size_t result, size_t input_rows_count) override
    {
        if (input_rows_count == 0)
        {
            auto & elem = block.getByPosition(result);
            elem.column = elem.type->createColumn();
            return;
        }

        auto dict = helper.getDictionary(block.getByPosition(arguments[0]));

        if (!executeDispatch<FlatDictionary>(block, arguments, result, dict) &&
            !executeDispatch<DirectDictionary>(block, arguments, result, dict) &&
            !executeDispatch<HashedDictionary>(block, arguments, result, dict) &&
            !executeDispatch<CacheDictionary>(block, arguments, result, dict))
            throw Exception{"Unsupported dictionary type " + dict->getTypeName(), ErrorCodes::UNKNOWN_TYPE};
    }

    template <typename DictionaryType>
    bool executeDispatch(Block & block, const ColumnNumbers & arguments, const size_t result,
        const std::shared_ptr<const IDictionaryBase> & dict_ptr)
    {
        const auto dict = typeid_cast<const DictionaryType *>(dict_ptr.get());
        if (!dict)
            return false;

        if (!dict->hasHierarchy())
            throw Exception{"Dictionary does not have a hierarchy", ErrorCodes::UNSUPPORTED_METHOD};

        const auto get_hierarchies = [&] (const PaddedPODArray<UInt64> & in, PaddedPODArray<UInt64> & out, PaddedPODArray<UInt64> & offsets)
        {
            const auto size = in.size();

            /// copy of `in` array
            auto in_array = std::make_unique<PaddedPODArray<UInt64>>(std::begin(in), std::end(in));
            /// used for storing and handling result of ::toParent call
            auto out_array = std::make_unique<PaddedPODArray<UInt64>>(size);
            /// resulting hierarchies
            std::vector<std::vector<IDictionary::Key>> hierarchies(size);    /// TODO Bad code, poor performance.

            /// total number of non-zero elements, used for allocating all the required memory upfront
            size_t total_count = 0;

            while (true)
            {
                auto all_zeroes = true;

                /// erase zeroed identifiers, store non-zeroed ones
                for (const auto i : ext::range(0, size))
                {
                    const auto id = (*in_array)[i];
                    if (0 == id)
                        continue;


                    auto & hierarchy = hierarchies[i];

                    /// Checking for loop
                    if (std::find(std::begin(hierarchy), std::end(hierarchy), id) != std::end(hierarchy))
                        continue;

                    all_zeroes = false;
                    /// place id at it's corresponding place
                    hierarchy.push_back(id);

                    ++total_count;
                }

                if (all_zeroes)
                    break;

                /// translate all non-zero identifiers at once
                dict->toParent(*in_array, *out_array);

                /// we're going to use the `in_array` from this iteration as `out_array` on the next one
                std::swap(in_array, out_array);
            }

            out.reserve(total_count);
            offsets.resize(size);

            for (const auto i : ext::range(0, size))
            {
                const auto & ids = hierarchies[i];
                out.insert_assume_reserved(std::begin(ids), std::end(ids));
                offsets[i] = out.size();
            }
        };

        const auto id_col_untyped = block.getByPosition(arguments[1]).column.get();
        if (const auto id_col = checkAndGetColumn<ColumnUInt64>(id_col_untyped))
        {
            const auto & in = id_col->getData();
            auto backend = ColumnUInt64::create();
            auto offsets = ColumnArray::ColumnOffsets::create();
            get_hierarchies(in, backend->getData(), offsets->getData());
            block.getByPosition(result).column = ColumnArray::create(std::move(backend), std::move(offsets));
        }
        else if (const auto id_col_const = checkAndGetColumnConst<ColumnVector<UInt64>>(id_col_untyped))
        {
            const PaddedPODArray<UInt64> in(1, id_col_const->getValue<UInt64>());
            auto backend = ColumnUInt64::create();
            auto offsets = ColumnArray::ColumnOffsets::create();
            get_hierarchies(in, backend->getData(), offsets->getData());
            auto array = ColumnArray::create(std::move(backend), std::move(offsets));
            block.getByPosition(result).column = block.getByPosition(result).type->createColumnConst(id_col_const->size(), (*array)[0].get<Array>());
        }
        else
            throw Exception{"Second argument of function " + getName() + " must be UInt64", ErrorCodes::ILLEGAL_COLUMN};

        return true;
    }

    mutable FunctionDictHelper helper;
};


class FunctionDictIsIn final : public IFunction
{
public:
    static constexpr auto name = "dictIsIn";

    static FunctionPtr create(const Context & context)
    {
        return std::make_shared<FunctionDictIsIn>(context);
    }

    FunctionDictIsIn(const Context & context_)
        : helper(context_) {}

    String getName() const override { return name; }

private:
    size_t getNumberOfArguments() const override { return 3; }

    bool useDefaultImplementationForConstants() const final { return true; }
    ColumnNumbers getArgumentsThatAreAlwaysConstant() const final { return {0}; }

    DataTypePtr getReturnTypeImpl(const DataTypes & arguments) const override
    {
        if (!isString(arguments[0]))
            throw Exception{"Illegal type " + arguments[0]->getName() + " of first argument of function " + getName()
                + ", expected a string.", ErrorCodes::ILLEGAL_TYPE_OF_ARGUMENT};

        if (!WhichDataType(arguments[1]).isUInt64())
            throw Exception{"Illegal type " + arguments[1]->getName() + " of second argument of function " + getName()
                + ", must be UInt64.", ErrorCodes::ILLEGAL_TYPE_OF_ARGUMENT};

        if (!WhichDataType(arguments[2]).isUInt64())
            throw Exception{"Illegal type " + arguments[2]->getName() + " of third argument of function " + getName()
                + ", must be UInt64.", ErrorCodes::ILLEGAL_TYPE_OF_ARGUMENT};

        return std::make_shared<DataTypeUInt8>();
    }

    bool isDeterministic() const override { return false; }

    void executeImpl(Block & block, const ColumnNumbers & arguments, size_t result, size_t input_rows_count) override
    {
        if (input_rows_count == 0)
        {
            auto & elem = block.getByPosition(result);
            elem.column = elem.type->createColumn();
            return;
        }

        auto dict = helper.getDictionary(block.getByPosition(arguments[0]));

        if (!executeDispatch<FlatDictionary>(block, arguments, result, dict)
            && !executeDispatch<DirectDictionary>(block, arguments, result, dict)
            && !executeDispatch<HashedDictionary>(block, arguments, result, dict)
            && !executeDispatch<CacheDictionary>(block, arguments, result, dict))
            throw Exception{"Unsupported dictionary type " + dict->getTypeName(), ErrorCodes::UNKNOWN_TYPE};
    }

    template <typename DictionaryType>
    bool executeDispatch(Block & block, const ColumnNumbers & arguments, const size_t result,
                         const std::shared_ptr<const IDictionaryBase> & dict_ptr)
    {
        const auto dict = typeid_cast<const DictionaryType *>(dict_ptr.get());
        if (!dict)
            return false;

        if (!dict->hasHierarchy())
            throw Exception{"Dictionary does not have a hierarchy", ErrorCodes::UNSUPPORTED_METHOD};

        const auto child_id_col_untyped = block.getByPosition(arguments[1]).column.get();
        const auto ancestor_id_col_untyped = block.getByPosition(arguments[2]).column.get();

        if (const auto child_id_col = checkAndGetColumn<ColumnUInt64>(child_id_col_untyped))
            execute(block, result, dict, child_id_col, ancestor_id_col_untyped);
        else if (const auto child_id_col_const = checkAndGetColumnConst<ColumnVector<UInt64>>(child_id_col_untyped))
            execute(block, result, dict, child_id_col_const, ancestor_id_col_untyped);
        else
            throw Exception{"Illegal column " + child_id_col_untyped->getName()
                + " of second argument of function " + getName(), ErrorCodes::ILLEGAL_COLUMN};

        return true;
    }

    template <typename DictionaryType>
    bool execute(Block & block, const size_t result, const DictionaryType * dict,
        const ColumnUInt64 * child_id_col, const IColumn * ancestor_id_col_untyped)
    {
        if (const auto ancestor_id_col = checkAndGetColumn<ColumnUInt64>(ancestor_id_col_untyped))
        {
            auto out = ColumnUInt8::create();

            const auto & child_ids = child_id_col->getData();
            const auto & ancestor_ids = ancestor_id_col->getData();
            auto & data = out->getData();
            const auto size = child_id_col->size();
            data.resize(size);

            dict->isInVectorVector(child_ids, ancestor_ids, data);
            block.getByPosition(result).column = std::move(out);
        }
        else if (const auto ancestor_id_col_const = checkAndGetColumnConst<ColumnVector<UInt64>>(ancestor_id_col_untyped))
        {
            auto out = ColumnUInt8::create();

            const auto & child_ids = child_id_col->getData();
            const auto ancestor_id = ancestor_id_col_const->getValue<UInt64>();
            auto & data = out->getData();
            const auto size = child_id_col->size();
            data.resize(size);

            dict->isInVectorConstant(child_ids, ancestor_id, data);
            block.getByPosition(result).column = std::move(out);
        }
        else
        {
            throw Exception{"Illegal column " + ancestor_id_col_untyped->getName()
                + " of third argument of function " + getName(), ErrorCodes::ILLEGAL_COLUMN};
        }

        return true;
    }

    template <typename DictionaryType>
    bool execute(Block & block, const size_t result, const DictionaryType * dict,
        const ColumnConst * child_id_col, const IColumn * ancestor_id_col_untyped)
    {
        if (const auto ancestor_id_col = checkAndGetColumn<ColumnUInt64>(ancestor_id_col_untyped))
        {
            auto out = ColumnUInt8::create();

            const auto child_id = child_id_col->getValue<UInt64>();
            const auto & ancestor_ids = ancestor_id_col->getData();
            auto & data = out->getData();
            const auto size = child_id_col->size();
            data.resize(size);

            dict->isInConstantVector(child_id, ancestor_ids, data);
            block.getByPosition(result).column = std::move(out);
        }
        else if (const auto ancestor_id_col_const = checkAndGetColumnConst<ColumnVector<UInt64>>(ancestor_id_col_untyped))
        {
            const auto child_id = child_id_col->getValue<UInt64>();
            const auto ancestor_id = ancestor_id_col_const->getValue<UInt64>();
            UInt8 res = 0;

            dict->isInConstantConstant(child_id, ancestor_id, res);
            block.getByPosition(result).column = DataTypeUInt8().createColumnConst(child_id_col->size(), res);
        }
        else
            throw Exception{"Illegal column " + ancestor_id_col_untyped->getName()
                + " of third argument of function " + getName(), ErrorCodes::ILLEGAL_COLUMN};

        return true;
    }

    mutable FunctionDictHelper helper;
};


template <typename T>
static const PaddedPODArray<T> & getColumnDataAsPaddedPODArray(const IColumn & column, PaddedPODArray<T> & backup_storage)
{
    if (!isColumnConst(column))
    {
        if (const auto vector_col = checkAndGetColumn<ColumnVector<T>>(&column))
        {
            return vector_col->getData();
        }
    }

    const auto full_column = column.convertToFullColumnIfConst();

    // With type conversion and const columns we need to use backup storage here
    const auto size = full_column->size();
    backup_storage.resize(size);
    for (size_t i = 0; i < size; ++i)
        backup_storage[i] = full_column->getUInt(i);

    return backup_storage;
}

}<|MERGE_RESOLUTION|>--- conflicted
+++ resolved
@@ -172,22 +172,14 @@
 
         auto dict = helper.getDictionary(block.getByPosition(arguments[0]));
 
-<<<<<<< HEAD
-        if (!executeDispatchSimple<FlatDictionary>(block, arguments, result, dict_ptr) &&
-            !executeDispatchSimple<HashedDictionary>(block, arguments, result, dict_ptr) &&
-            !executeDispatchSimple<CacheDictionary>(block, arguments, result, dict_ptr) &&
-            !executeDispatchSimple<SSDCacheDictionary>(block, arguments, result, dict_ptr) &&
-            !executeDispatchComplex<ComplexKeyHashedDictionary>(block, arguments, result, dict_ptr) &&
-            !executeDispatchComplex<ComplexKeyCacheDictionary>(block, arguments, result, dict_ptr) &&
-            !executeDispatchComplex<SSDComplexKeyCacheDictionary>(block, arguments, result, dict_ptr) &&
-=======
         if (!executeDispatchSimple<FlatDictionary>(block, arguments, result, dict) &&
             !executeDispatchSimple<HashedDictionary>(block, arguments, result, dict) &&
             !executeDispatchSimple<CacheDictionary>(block, arguments, result, dict) &&
+            !executeDispatchSimple<SSDCacheDictionary>(block, arguments, result, dict) &&
             !executeDispatchComplex<ComplexKeyHashedDictionary>(block, arguments, result, dict) &&
             !executeDispatchComplex<ComplexKeyCacheDictionary>(block, arguments, result, dict) &&
+            !executeDispatchComplex<SSDComplexKeyCacheDictionary>(block, arguments, result, dict) &&
             !executeDispatchComplex<ComplexKeyDirectDictionary>(block, arguments, result, dict) &&
->>>>>>> 36c7a486
 #if !defined(ARCADIA_BUILD)
             !executeDispatchComplex<TrieDictionary>(block, arguments, result, dict) &&
 #endif
@@ -332,23 +324,14 @@
 
         auto dict = helper.getDictionary(block.getByPosition(arguments[0]));
 
-<<<<<<< HEAD
-        if (!executeDispatch<FlatDictionary>(block, arguments, result, dict_ptr) &&
-            !executeDispatch<HashedDictionary>(block, arguments, result, dict_ptr) &&
-            !executeDispatch<CacheDictionary>(block, arguments, result, dict_ptr) &&
-            !executeDispatch<SSDCacheDictionary>(block, arguments, result, dict_ptr) &&
-            !executeDispatchComplex<ComplexKeyHashedDictionary>(block, arguments, result, dict_ptr) &&
-            !executeDispatchComplex<ComplexKeyCacheDictionary>(block, arguments, result, dict_ptr) &&
-            !executeDispatchComplex<SSDComplexKeyCacheDictionary>(block, arguments, result, dict_ptr) &&
-=======
         if (!executeDispatch<FlatDictionary>(block, arguments, result, dict) &&
-            !executeDispatch<DirectDictionary>(block, arguments, result, dict) &&
             !executeDispatch<HashedDictionary>(block, arguments, result, dict) &&
             !executeDispatch<CacheDictionary>(block, arguments, result, dict) &&
+            !executeDispatch<SSDCacheDictionary>(block, arguments, result, dict) &&
             !executeDispatchComplex<ComplexKeyHashedDictionary>(block, arguments, result, dict) &&
             !executeDispatchComplex<ComplexKeyCacheDictionary>(block, arguments, result, dict) &&
+            !executeDispatchComplex<SSDComplexKeyCacheDictionary>(block, arguments, result, dict) &&
             !executeDispatchComplex<ComplexKeyDirectDictionary>(block, arguments, result, dict) &&
->>>>>>> 36c7a486
 #if !defined(ARCADIA_BUILD)
             !executeDispatchComplex<TrieDictionary>(block, arguments, result, dict) &&
 #endif
@@ -520,23 +503,14 @@
 
         auto dict = helper.getDictionary(block.getByPosition(arguments[0]));
 
-<<<<<<< HEAD
-        if (!executeDispatch<FlatDictionary>(block, arguments, result, dict_ptr) &&
-            !executeDispatch<HashedDictionary>(block, arguments, result, dict_ptr) &&
-            !executeDispatch<CacheDictionary>(block, arguments, result, dict_ptr) &&
-            !executeDispatch<SSDCacheDictionary>(block, arguments, result, dict_ptr) &&
-            !executeDispatchComplex<ComplexKeyHashedDictionary>(block, arguments, result, dict_ptr) &&
-            !executeDispatchComplex<ComplexKeyCacheDictionary>(block, arguments, result, dict_ptr) &&
-            !executeDispatchComplex<SSDComplexKeyCacheDictionary>(block, arguments, result, dict_ptr) &&
-=======
         if (!executeDispatch<FlatDictionary>(block, arguments, result, dict) &&
-            !executeDispatch<DirectDictionary>(block, arguments, result, dict) &&
             !executeDispatch<HashedDictionary>(block, arguments, result, dict) &&
             !executeDispatch<CacheDictionary>(block, arguments, result, dict) &&
+            !executeDispatch<SSDCacheDictionary>(block, arguments, result, dict) &&
             !executeDispatchComplex<ComplexKeyHashedDictionary>(block, arguments, result, dict) &&
             !executeDispatchComplex<ComplexKeyCacheDictionary>(block, arguments, result, dict) &&
+            !executeDispatchComplex<SSDComplexKeyCacheDictionary>(block, arguments, result, dict) &&
             !executeDispatchComplex<ComplexKeyDirectDictionary>(block, arguments, result, dict) &&
->>>>>>> 36c7a486
 #if !defined(ARCADIA_BUILD)
             !executeDispatchComplex<TrieDictionary>(block, arguments, result, dict) &&
 #endif
@@ -864,23 +838,14 @@
 
         auto dict = helper.getDictionary(block.getByPosition(arguments[0]));
 
-<<<<<<< HEAD
-        if (!executeDispatch<FlatDictionary>(block, arguments, result, dict_ptr) &&
-            !executeDispatch<HashedDictionary>(block, arguments, result, dict_ptr) &&
-            !executeDispatch<CacheDictionary>(block, arguments, result, dict_ptr) &&
-            !executeDispatch<SSDCacheDictionary>(block, arguments, result, dict_ptr) &&
-            !executeDispatchComplex<ComplexKeyHashedDictionary>(block, arguments, result, dict_ptr) &&
-            !executeDispatchComplex<ComplexKeyCacheDictionary>(block, arguments, result, dict_ptr) &&
-            !executeDispatchComplex<SSDComplexKeyCacheDictionary>(block, arguments, result, dict_ptr) &&
-=======
         if (!executeDispatch<FlatDictionary>(block, arguments, result, dict) &&
-            !executeDispatch<DirectDictionary>(block, arguments, result, dict) &&
             !executeDispatch<HashedDictionary>(block, arguments, result, dict) &&
             !executeDispatch<CacheDictionary>(block, arguments, result, dict) &&
+            !executeDispatch<SSDCacheDictionary>(block, arguments, result, dict) &&
             !executeDispatchComplex<ComplexKeyHashedDictionary>(block, arguments, result, dict) &&
             !executeDispatchComplex<ComplexKeyCacheDictionary>(block, arguments, result, dict) &&
+            !executeDispatchComplex<SSDComplexKeyCacheDictionary>(block, arguments, result, dict) &&
             !executeDispatchComplex<ComplexKeyDirectDictionary>(block, arguments, result, dict) &&
->>>>>>> 36c7a486
 #if !defined(ARCADIA_BUILD)
             !executeDispatchComplex<TrieDictionary>(block, arguments, result, dict) &&
 #endif
@@ -1129,23 +1094,14 @@
 
         auto dict = helper.getDictionary(block.getByPosition(arguments[0]));
 
-<<<<<<< HEAD
-        if (!executeDispatch<FlatDictionary>(block, arguments, result, dict_ptr) &&
-            !executeDispatch<HashedDictionary>(block, arguments, result, dict_ptr) &&
-            !executeDispatch<CacheDictionary>(block, arguments, result, dict_ptr) &&
-            !executeDispatch<SSDCacheDictionary>(block, arguments, result, dict_ptr) &&
-            !executeDispatchComplex<ComplexKeyHashedDictionary>(block, arguments, result, dict_ptr) &&
-            !executeDispatchComplex<ComplexKeyCacheDictionary>(block, arguments, result, dict_ptr) &&
-            !executeDispatchComplex<SSDComplexKeyCacheDictionary>(block, arguments, result, dict_ptr) &&
-=======
         if (!executeDispatch<FlatDictionary>(block, arguments, result, dict) &&
-            !executeDispatch<DirectDictionary>(block, arguments, result, dict) &&
             !executeDispatch<HashedDictionary>(block, arguments, result, dict) &&
             !executeDispatch<CacheDictionary>(block, arguments, result, dict) &&
+            !executeDispatch<SSDCacheDictionary>(block, arguments, result, dict) &&
             !executeDispatchComplex<ComplexKeyHashedDictionary>(block, arguments, result, dict) &&
             !executeDispatchComplex<ComplexKeyCacheDictionary>(block, arguments, result, dict) &&
+            !executeDispatchComplex<SSDComplexKeyCacheDictionary>(block, arguments, result, dict) &&
             !executeDispatchComplex<ComplexKeyDirectDictionary>(block, arguments, result, dict) &&
->>>>>>> 36c7a486
 #if !defined(ARCADIA_BUILD)
             !executeDispatchComplex<TrieDictionary>(block, arguments, result, dict) &&
 #endif
