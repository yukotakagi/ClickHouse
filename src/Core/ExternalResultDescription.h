--- conflicted
+++ resolved
@@ -31,11 +31,8 @@
         vtDecimal64,
         vtDecimal128,
         vtDecimal256,
-<<<<<<< HEAD
-        vtArray
-=======
+        vtArray,
         vtFixedString
->>>>>>> 407ca50b
     };
 
     Block sample_block;
