--- conflicted
+++ resolved
@@ -248,10 +248,6 @@
 
 String DiskObjectStorage::getUniqueId(const String & path) const
 {
-<<<<<<< HEAD
-    LOG_TRACE(log, "Remote path: {}, Path: {}", object_storage_root_path, path);
-=======
->>>>>>> 9973fb2f
     String id;
     auto blobs_paths = metadata_storage->getStorageObjects(path);
     if (!blobs_paths.empty())
@@ -261,23 +257,11 @@
 
 bool DiskObjectStorage::checkUniqueId(const String & id) const
 {
-<<<<<<< HEAD
-    if (!path.starts_with(object_storage_root_path))
-        return false;
-
-    return object_storage->exists(StoredObject{path, 0});
-}
-
-bool DiskObjectStorage::checkUniqueId(const String & id) const
-{
-    return checkObjectExists(id);
-=======
     if (!id.starts_with(object_storage_root_path))
         return false;
 
-    auto object = StoredObject::create(*object_storage, id, {}, true);
+    auto object = StoredObject::create(*object_storage, id, {}, {}, true);
     return object_storage->exists(object);
->>>>>>> 9973fb2f
 }
 
 void DiskObjectStorage::createHardLink(const String & src_path, const String & dst_path, bool should_send_metadata)
@@ -451,25 +435,17 @@
     return {};
 }
 
-<<<<<<< HEAD
-DiskObjectStoragePtr DiskObjectStorage::getObjectStorage(const String & name_)
-=======
 bool DiskObjectStorage::supportsCache() const
 {
     return object_storage->supportsCache();
 }
 
 DiskObjectStoragePtr DiskObjectStorage::createDiskObjectStorage(const String & name_)
->>>>>>> 9973fb2f
 {
     return std::make_shared<DiskObjectStorage>(
         name_,
         object_storage_root_path,
-<<<<<<< HEAD
-        "DiskObjectStorage(" + name + ")",
-=======
         name,
->>>>>>> 9973fb2f
         metadata_storage,
         object_storage,
         disk_type,
@@ -477,16 +453,10 @@
         threadpool_size);
 }
 
-<<<<<<< HEAD
 void DiskObjectStorage::wrapWithCache(FileCachePtr cache, const String & layer_name)
 {
     object_storage = std::make_shared<CachedObjectStorage>(object_storage, cache);
     cache_layers.insert(layer_name);
-}
-
-bool DiskObjectStorage::isCached() const
-{
-    return dynamic_cast<CachedObjectStorage *>(object_storage.get());
 }
 
 template <typename T>
@@ -497,26 +467,15 @@
     return new_settings;
 }
 
-=======
->>>>>>> 9973fb2f
 std::unique_ptr<ReadBufferFromFileBase> DiskObjectStorage::readFile(
     const String & path,
     const ReadSettings & settings,
     std::optional<size_t> read_hint,
     std::optional<size_t> file_size) const
 {
-    auto objects = metadata_storage->getStorageObjects(path);
-    String r;
-    for (const auto & object : objects)
-        r += object.path + ", ";
-    LOG_TEST(log, "Read: {}, objects: {} ({})", path, objects.size(), r);
     return object_storage->readObjects(
         metadata_storage->getStorageObjects(path),
-<<<<<<< HEAD
         updateSettingsForReadWrite(path, settings),
-=======
-        settings,
->>>>>>> 9973fb2f
         read_hint,
         file_size);
 }
@@ -556,12 +515,8 @@
     {
         metadata_helper->restore(config, config_prefix, context);
 
-<<<<<<< HEAD
-        if (metadata_helper->readSchemaVersion(object_storage.get(), object_storage_root_path) < DiskObjectStorageRemoteMetadataRestoreHelper::RESTORABLE_SCHEMA_VERSION)
-=======
         auto current_schema_version = metadata_helper->readSchemaVersion(object_storage.get(), object_storage_root_path);
         if (current_schema_version < DiskObjectStorageRemoteMetadataRestoreHelper::RESTORABLE_SCHEMA_VERSION)
->>>>>>> 9973fb2f
             metadata_helper->migrateToRestorableSchema();
 
         metadata_helper->findLastRevision();
