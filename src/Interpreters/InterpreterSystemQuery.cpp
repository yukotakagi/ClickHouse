#include <Interpreters/InterpreterSystemQuery.h>
#include <Common/DNSResolver.h>
#include <Common/ActionLock.h>
#include <Common/typeid_cast.h>
#include <Common/getNumberOfPhysicalCPUCores.h>
#include <Common/SymbolIndex.h>
#include <Common/ThreadPool.h>
#include <Common/escapeForFileName.h>
#include <Common/ShellCommand.h>
#include <Interpreters/Context.h>
#include <Interpreters/DatabaseCatalog.h>
#include <Interpreters/ExternalDictionariesLoader.h>
#include <Interpreters/ExternalModelsLoader.h>
#include <Interpreters/ExternalUserDefinedExecutableFunctionsLoader.h>
#include <Interpreters/EmbeddedDictionaries.h>
#include <Interpreters/ActionLocksManager.h>
#include <Interpreters/InterpreterDropQuery.h>
#include <Interpreters/InterpreterCreateQuery.h>
#include <Interpreters/InterpreterRenameQuery.h>
#include <Interpreters/QueryLog.h>
#include <Interpreters/executeDDLQueryOnCluster.h>
#include <Interpreters/PartLog.h>
#include <Interpreters/QueryThreadLog.h>
#include <Interpreters/QueryViewsLog.h>
#include <Interpreters/SessionLog.h>
#include <Interpreters/TraceLog.h>
#include <Interpreters/TextLog.h>
#include <Interpreters/MetricLog.h>
#include <Interpreters/AsynchronousMetricLog.h>
#include <Interpreters/OpenTelemetrySpanLog.h>
#include <Interpreters/ZooKeeperLog.h>
<<<<<<< HEAD
#include <Interpreters/TransactionsInfoLog.h>
=======
#include <Interpreters/ProcessorsProfileLog.h>
>>>>>>> f3f8f27d
#include <Interpreters/JIT/CompiledExpressionCache.h>
#include <Access/ContextAccess.h>
#include <Access/Common/AllowedClientHosts.h>
#include <Databases/IDatabase.h>
#include <Disks/DiskRestartProxy.h>
#include <Storages/StorageDistributed.h>
#include <Storages/StorageReplicatedMergeTree.h>
#include <Storages/StorageFactory.h>
#include <Parsers/ASTSystemQuery.h>
#include <Parsers/ASTDropQuery.h>
#include <Parsers/ASTCreateQuery.h>
#include <Common/ThreadFuzzer.h>
#include <csignal>
#include <algorithm>

#include "config_core.h"

namespace DB
{
namespace ErrorCodes
{
    extern const int LOGICAL_ERROR;
    extern const int BAD_ARGUMENTS;
    extern const int CANNOT_KILL;
    extern const int NOT_IMPLEMENTED;
    extern const int TIMEOUT_EXCEEDED;
    extern const int TABLE_WAS_NOT_DROPPED;
}


namespace ActionLocks
{
    extern StorageActionBlockType PartsMerge;
    extern StorageActionBlockType PartsFetch;
    extern StorageActionBlockType PartsSend;
    extern StorageActionBlockType ReplicationQueue;
    extern StorageActionBlockType DistributedSend;
    extern StorageActionBlockType PartsTTLMerge;
    extern StorageActionBlockType PartsMove;
}


namespace
{

ExecutionStatus getOverallExecutionStatusOfCommands()
{
    return ExecutionStatus(0);
}

/// Consequently tries to execute all commands and generates final exception message for failed commands
template <typename Callable, typename ... Callables>
ExecutionStatus getOverallExecutionStatusOfCommands(Callable && command, Callables && ... commands)
{
    ExecutionStatus status_head(0);
    try
    {
        command();
    }
    catch (...)
    {
        status_head = ExecutionStatus::fromCurrentException();
    }

    ExecutionStatus status_tail = getOverallExecutionStatusOfCommands(std::forward<Callables>(commands)...);

    auto res_status = status_head.code != 0 ? status_head.code : status_tail.code;
    auto res_message = status_head.message + (status_tail.message.empty() ? "" : ("\n" + status_tail.message));

    return ExecutionStatus(res_status, res_message);
}

/// Consequently tries to execute all commands and throws exception with info about failed commands
template <typename ... Callables>
void executeCommandsAndThrowIfError(Callables && ... commands)
{
    auto status = getOverallExecutionStatusOfCommands(std::forward<Callables>(commands)...);
    if (status.code != 0)
        throw Exception(status.message, status.code);
}


AccessType getRequiredAccessType(StorageActionBlockType action_type)
{
    if (action_type == ActionLocks::PartsMerge)
        return AccessType::SYSTEM_MERGES;
    else if (action_type == ActionLocks::PartsFetch)
        return AccessType::SYSTEM_FETCHES;
    else if (action_type == ActionLocks::PartsSend)
        return AccessType::SYSTEM_REPLICATED_SENDS;
    else if (action_type == ActionLocks::ReplicationQueue)
        return AccessType::SYSTEM_REPLICATION_QUEUES;
    else if (action_type == ActionLocks::DistributedSend)
        return AccessType::SYSTEM_DISTRIBUTED_SENDS;
    else if (action_type == ActionLocks::PartsTTLMerge)
        return AccessType::SYSTEM_TTL_MERGES;
    else if (action_type == ActionLocks::PartsMove)
        return AccessType::SYSTEM_MOVES;
    else
        throw Exception("Unknown action type: " + std::to_string(action_type), ErrorCodes::LOGICAL_ERROR);
}

constexpr std::string_view table_is_not_replicated = "Table {} is not replicated";

}

/// Implements SYSTEM [START|STOP] <something action from ActionLocks>
void InterpreterSystemQuery::startStopAction(StorageActionBlockType action_type, bool start)
{
    auto manager = getContext()->getActionLocksManager();
    manager->cleanExpired();

    auto access = getContext()->getAccess();
    auto required_access_type = getRequiredAccessType(action_type);

    if (volume_ptr && action_type == ActionLocks::PartsMerge)
    {
        access->checkAccess(required_access_type);
        volume_ptr->setAvoidMergesUserOverride(!start);
    }
    else if (table_id)
    {
        access->checkAccess(required_access_type, table_id.database_name, table_id.table_name);
        auto table = DatabaseCatalog::instance().tryGetTable(table_id, getContext());
        if (table)
        {
            if (start)
            {
                manager->remove(table, action_type);
                table->onActionLockRemove(action_type);
            }
            else
                manager->add(table, action_type);
        }
    }
    else
    {
        for (auto & elem : DatabaseCatalog::instance().getDatabases())
        {
            for (auto iterator = elem.second->getTablesIterator(getContext()); iterator->isValid(); iterator->next())
            {
                StoragePtr table = iterator->table();
                if (!table)
                    continue;

                if (!access->isGranted(required_access_type, elem.first, iterator->name()))
                {
                    LOG_INFO(log, "Access {} denied, skipping {}.{}", toString(required_access_type), elem.first, iterator->name());
                    continue;
                }

                if (start)
                {
                    manager->remove(table, action_type);
                    table->onActionLockRemove(action_type);
                }
                else
                    manager->add(table, action_type);
            }
        }
    }
}


InterpreterSystemQuery::InterpreterSystemQuery(const ASTPtr & query_ptr_, ContextMutablePtr context_)
        : WithMutableContext(context_), query_ptr(query_ptr_->clone()), log(&Poco::Logger::get("InterpreterSystemQuery"))
{
}


BlockIO InterpreterSystemQuery::execute()
{
    auto & query = query_ptr->as<ASTSystemQuery &>();

    if (!query.cluster.empty())
        return executeDDLQueryOnCluster(query_ptr, getContext(), getRequiredAccessForDDLOnCluster());

    using Type = ASTSystemQuery::Type;

    /// Use global context with fresh system profile settings
    auto system_context = Context::createCopy(getContext()->getGlobalContext());
    system_context->setSetting("profile", getContext()->getSystemProfileName());

    /// Make canonical query for simpler processing
    if (query.type == Type::RELOAD_DICTIONARY)
    {
        if (query.database)
            query.setTable(query.getDatabase() + "." + query.getTable());
    }
    else if (query.table)
    {
        table_id = getContext()->resolveStorageID(StorageID(query.getDatabase(), query.getTable()), Context::ResolveOrdinary);
    }


    volume_ptr = {};
    if (!query.storage_policy.empty() && !query.volume.empty())
        volume_ptr = getContext()->getStoragePolicy(query.storage_policy)->getVolumeByName(query.volume);

    switch (query.type)
    {
        case Type::SHUTDOWN:
        {
            getContext()->checkAccess(AccessType::SYSTEM_SHUTDOWN);
            if (kill(0, SIGTERM))
                throwFromErrno("System call kill(0, SIGTERM) failed", ErrorCodes::CANNOT_KILL);
            break;
        }
        case Type::KILL:
        {
            getContext()->checkAccess(AccessType::SYSTEM_SHUTDOWN);
            /// Exit with the same code as it is usually set by shell when process is terminated by SIGKILL.
            /// It's better than doing 'raise' or 'kill', because they have no effect for 'init' process (with pid = 0, usually in Docker).
            LOG_INFO(log, "Exit immediately as the SYSTEM KILL command has been issued.");
            _exit(128 + SIGKILL);
            // break; /// unreachable
        }
        case Type::SUSPEND:
        {
            getContext()->checkAccess(AccessType::SYSTEM_SHUTDOWN);
            auto command = fmt::format("kill -STOP {0} && sleep {1} && kill -CONT {0}", getpid(), query.seconds);
            LOG_DEBUG(log, "Will run {}", command);
            auto res = ShellCommand::execute(command);
            res->in.close();
            WriteBufferFromOwnString out;
            copyData(res->out, out);
            copyData(res->err, out);
            if (!out.str().empty())
                LOG_DEBUG(log, "The command returned output: {}", command, out.str());
            res->wait();
            break;
        }
        case Type::DROP_DNS_CACHE:
        {
            getContext()->checkAccess(AccessType::SYSTEM_DROP_DNS_CACHE);
            DNSResolver::instance().dropCache();
            /// Reinitialize clusters to update their resolved_addresses
            system_context->reloadClusterConfig();
            break;
        }
        case Type::DROP_MARK_CACHE:
            getContext()->checkAccess(AccessType::SYSTEM_DROP_MARK_CACHE);
            system_context->dropMarkCache();
            break;
        case Type::DROP_UNCOMPRESSED_CACHE:
            getContext()->checkAccess(AccessType::SYSTEM_DROP_UNCOMPRESSED_CACHE);
            system_context->dropUncompressedCache();
            break;
        case Type::DROP_INDEX_MARK_CACHE:
            getContext()->checkAccess(AccessType::SYSTEM_DROP_MARK_CACHE);
            system_context->dropIndexMarkCache();
            break;
        case Type::DROP_INDEX_UNCOMPRESSED_CACHE:
            getContext()->checkAccess(AccessType::SYSTEM_DROP_UNCOMPRESSED_CACHE);
            system_context->dropIndexUncompressedCache();
            break;
        case Type::DROP_MMAP_CACHE:
            getContext()->checkAccess(AccessType::SYSTEM_DROP_MMAP_CACHE);
            system_context->dropMMappedFileCache();
            break;
#if USE_EMBEDDED_COMPILER
        case Type::DROP_COMPILED_EXPRESSION_CACHE:
            getContext()->checkAccess(AccessType::SYSTEM_DROP_COMPILED_EXPRESSION_CACHE);
            if (auto * cache = CompiledExpressionCacheFactory::instance().tryGetCache())
                cache->reset();
            break;
#endif
        case Type::RELOAD_DICTIONARY:
        {
            getContext()->checkAccess(AccessType::SYSTEM_RELOAD_DICTIONARY);

            auto & external_dictionaries_loader = system_context->getExternalDictionariesLoader();
            external_dictionaries_loader.reloadDictionary(query.getTable(), getContext());

            ExternalDictionariesLoader::resetAll();
            break;
        }
        case Type::RELOAD_DICTIONARIES:
        {
            getContext()->checkAccess(AccessType::SYSTEM_RELOAD_DICTIONARY);
            executeCommandsAndThrowIfError(
                [&] { system_context->getExternalDictionariesLoader().reloadAllTriedToLoad(); },
                [&] { system_context->getEmbeddedDictionaries().reload(); }
            );
            ExternalDictionariesLoader::resetAll();
            break;
        }
        case Type::RELOAD_MODEL:
        {
            getContext()->checkAccess(AccessType::SYSTEM_RELOAD_MODEL);

            auto & external_models_loader = system_context->getExternalModelsLoader();
            external_models_loader.reloadModel(query.target_model);
            break;
        }
        case Type::RELOAD_MODELS:
        {
            getContext()->checkAccess(AccessType::SYSTEM_RELOAD_MODEL);

            auto & external_models_loader = system_context->getExternalModelsLoader();
            external_models_loader.reloadAllTriedToLoad();
            break;
        }
        case Type::RELOAD_FUNCTION:
        {
            getContext()->checkAccess(AccessType::SYSTEM_RELOAD_FUNCTION);

            auto & external_user_defined_executable_functions_loader = system_context->getExternalUserDefinedExecutableFunctionsLoader();
            external_user_defined_executable_functions_loader.reloadFunction(query.target_function);
            break;
        }
        case Type::RELOAD_FUNCTIONS:
        {
            getContext()->checkAccess(AccessType::SYSTEM_RELOAD_FUNCTION);

            auto & external_user_defined_executable_functions_loader = system_context->getExternalUserDefinedExecutableFunctionsLoader();
            external_user_defined_executable_functions_loader.reloadAllTriedToLoad();
            break;
        }
        case Type::RELOAD_EMBEDDED_DICTIONARIES:
            getContext()->checkAccess(AccessType::SYSTEM_RELOAD_EMBEDDED_DICTIONARIES);
            system_context->getEmbeddedDictionaries().reload();
            break;
        case Type::RELOAD_CONFIG:
            getContext()->checkAccess(AccessType::SYSTEM_RELOAD_CONFIG);
            system_context->reloadConfig();
            break;
        case Type::RELOAD_SYMBOLS:
        {
#if defined(__ELF__) && !defined(__FreeBSD__)
            getContext()->checkAccess(AccessType::SYSTEM_RELOAD_SYMBOLS);
            SymbolIndex::reload();
            break;
#else
            throw Exception("SYSTEM RELOAD SYMBOLS is not supported on current platform", ErrorCodes::NOT_IMPLEMENTED);
#endif
        }
        case Type::STOP_MERGES:
            startStopAction(ActionLocks::PartsMerge, false);
            break;
        case Type::START_MERGES:
            startStopAction(ActionLocks::PartsMerge, true);
            break;
        case Type::STOP_TTL_MERGES:
            startStopAction(ActionLocks::PartsTTLMerge, false);
            break;
        case Type::START_TTL_MERGES:
            startStopAction(ActionLocks::PartsTTLMerge, true);
            break;
        case Type::STOP_MOVES:
            startStopAction(ActionLocks::PartsMove, false);
            break;
        case Type::START_MOVES:
            startStopAction(ActionLocks::PartsMove, true);
            break;
        case Type::STOP_FETCHES:
            startStopAction(ActionLocks::PartsFetch, false);
            break;
        case Type::START_FETCHES:
            startStopAction(ActionLocks::PartsFetch, true);
            break;
        case Type::STOP_REPLICATED_SENDS:
            startStopAction(ActionLocks::PartsSend, false);
            break;
        case Type::START_REPLICATED_SENDS:
            startStopAction(ActionLocks::PartsSend, true);
            break;
        case Type::STOP_REPLICATION_QUEUES:
            startStopAction(ActionLocks::ReplicationQueue, false);
            break;
        case Type::START_REPLICATION_QUEUES:
            startStopAction(ActionLocks::ReplicationQueue, true);
            break;
        case Type::STOP_DISTRIBUTED_SENDS:
            startStopAction(ActionLocks::DistributedSend, false);
            break;
        case Type::START_DISTRIBUTED_SENDS:
            startStopAction(ActionLocks::DistributedSend, true);
            break;
        case Type::DROP_REPLICA:
            dropReplica(query);
            break;
        case Type::SYNC_REPLICA:
            syncReplica(query);
            break;
        case Type::FLUSH_DISTRIBUTED:
            flushDistributed(query);
            break;
        case Type::RESTART_REPLICAS:
            restartReplicas(system_context);
            break;
        case Type::RESTART_REPLICA:
            restartReplica(table_id, system_context);
            break;
        case Type::RESTORE_REPLICA:
            restoreReplica();
            break;
        case Type::RESTART_DISK:
            restartDisk(query.disk);
            break;
        case Type::FLUSH_LOGS:
        {
            getContext()->checkAccess(AccessType::SYSTEM_FLUSH_LOGS);
            executeCommandsAndThrowIfError(
                [&] { if (auto query_log = getContext()->getQueryLog()) query_log->flush(true); },
                [&] { if (auto part_log = getContext()->getPartLog("")) part_log->flush(true); },
                [&] { if (auto query_thread_log = getContext()->getQueryThreadLog()) query_thread_log->flush(true); },
                [&] { if (auto trace_log = getContext()->getTraceLog()) trace_log->flush(true); },
                [&] { if (auto text_log = getContext()->getTextLog()) text_log->flush(true); },
                [&] { if (auto metric_log = getContext()->getMetricLog()) metric_log->flush(true); },
                [&] { if (auto asynchronous_metric_log = getContext()->getAsynchronousMetricLog()) asynchronous_metric_log->flush(true); },
                [&] { if (auto opentelemetry_span_log = getContext()->getOpenTelemetrySpanLog()) opentelemetry_span_log->flush(true); },
                [&] { if (auto query_views_log = getContext()->getQueryViewsLog()) query_views_log->flush(true); },
                [&] { if (auto zookeeper_log = getContext()->getZooKeeperLog()) zookeeper_log->flush(true); },
                [&] { if (auto session_log = getContext()->getSessionLog()) session_log->flush(true); },
<<<<<<< HEAD
                [&] { if (auto transactions_info_log = getContext()->getTransactionsInfoLog()) transactions_info_log->flush(true); }
=======
                [&] { if (auto processors_profile_log = getContext()->getProcessorsProfileLog()) processors_profile_log->flush(true); }
>>>>>>> f3f8f27d
            );
            break;
        }
        case Type::STOP_LISTEN_QUERIES:
        case Type::START_LISTEN_QUERIES:
            throw Exception(ErrorCodes::NOT_IMPLEMENTED, "{} is not supported yet", query.type);
        case Type::STOP_THREAD_FUZZER:
            getContext()->checkAccess(AccessType::SYSTEM_THREAD_FUZZER);
            ThreadFuzzer::stop();
            break;
        case Type::START_THREAD_FUZZER:
            getContext()->checkAccess(AccessType::SYSTEM_THREAD_FUZZER);
            ThreadFuzzer::start();
            break;
        default:
            throw Exception("Unknown type of SYSTEM query", ErrorCodes::BAD_ARGUMENTS);
    }

    return BlockIO();
}

void InterpreterSystemQuery::restoreReplica()
{
    getContext()->checkAccess(AccessType::SYSTEM_RESTORE_REPLICA, table_id);

    const StoragePtr table_ptr = DatabaseCatalog::instance().getTable(table_id, getContext());

    auto * const table_replicated_ptr = dynamic_cast<StorageReplicatedMergeTree *>(table_ptr.get());

    if (table_replicated_ptr == nullptr)
        throw Exception(ErrorCodes::BAD_ARGUMENTS, table_is_not_replicated.data(), table_id.getNameForLogs());

    table_replicated_ptr->restoreMetadataInZooKeeper();
}

StoragePtr InterpreterSystemQuery::tryRestartReplica(const StorageID & replica, ContextMutablePtr system_context, bool need_ddl_guard)
{
    auto table_ddl_guard = need_ddl_guard
        ? DatabaseCatalog::instance().getDDLGuard(replica.getDatabaseName(), replica.getTableName())
        : nullptr;

    auto [database, table] = DatabaseCatalog::instance().tryGetDatabaseAndTable(replica, getContext());
    ASTPtr create_ast;

    /// Detach actions
    if (!table || !dynamic_cast<const StorageReplicatedMergeTree *>(table.get()))
        return nullptr;

    table->flushAndShutdown();
    {
        /// If table was already dropped by anyone, an exception will be thrown
        auto table_lock = table->lockExclusively(getContext()->getCurrentQueryId(), getContext()->getSettingsRef().lock_acquire_timeout);
        create_ast = database->getCreateTableQuery(replica.table_name, getContext());

        database->detachTable(system_context, replica.table_name);
    }
    table.reset();

    /// Attach actions
    /// getCreateTableQuery must return canonical CREATE query representation, there are no need for AST postprocessing
    auto & create = create_ast->as<ASTCreateQuery &>();
    create.attach = true;

    auto columns = InterpreterCreateQuery::getColumnsDescription(*create.columns_list->columns, system_context, true);
    auto constraints = InterpreterCreateQuery::getConstraintsDescription(create.columns_list->constraints);
    auto data_path = database->getTableDataPath(create);

    table = StorageFactory::instance().get(create,
        data_path,
        system_context,
        system_context->getGlobalContext(),
        columns,
        constraints,
        false);

    database->attachTable(system_context, replica.table_name, table, data_path);

    table->startup();
    return table;
}

void InterpreterSystemQuery::restartReplica(const StorageID & replica, ContextMutablePtr system_context)
{
    getContext()->checkAccess(AccessType::SYSTEM_RESTART_REPLICA, replica);
    if (!tryRestartReplica(replica, system_context))
        throw Exception(ErrorCodes::BAD_ARGUMENTS, table_is_not_replicated.data(), replica.getNameForLogs());
}

void InterpreterSystemQuery::restartReplicas(ContextMutablePtr system_context)
{
    std::vector<StorageID> replica_names;
    auto & catalog = DatabaseCatalog::instance();

    auto access = getContext()->getAccess();
    bool access_is_granted_globally = access->isGranted(AccessType::SYSTEM_RESTART_REPLICA);

    for (auto & elem : catalog.getDatabases())
    {
        for (auto it = elem.second->getTablesIterator(getContext()); it->isValid(); it->next())
        {
            if (dynamic_cast<const StorageReplicatedMergeTree *>(it->table().get()))
            {
                if (!access_is_granted_globally && !access->isGranted(AccessType::SYSTEM_RESTART_REPLICA, elem.first, it->name()))
                {
                    LOG_INFO(log, "Access {} denied, skipping {}.{}", "SYSTEM RESTART REPLICA", elem.first, it->name());
                    continue;
                }
                replica_names.emplace_back(it->databaseName(), it->name());
            }
        }
    }

    if (replica_names.empty())
        return;

    TableGuards guards;

    for (const auto & name : replica_names)
        guards.emplace(UniqueTableName{name.database_name, name.table_name}, nullptr);

    for (auto & guard : guards)
        guard.second = catalog.getDDLGuard(guard.first.database_name, guard.first.table_name);

    ThreadPool pool(std::min(size_t(getNumberOfPhysicalCPUCores()), replica_names.size()));

    for (auto & replica : replica_names)
    {
        LOG_TRACE(log, "Restarting replica on {}", replica.getNameForLogs());
        pool.scheduleOrThrowOnError([&]() { tryRestartReplica(replica, system_context, false); });
    }
    pool.wait();
}

void InterpreterSystemQuery::dropReplica(ASTSystemQuery & query)
{
    if (query.replica.empty())
        throw Exception("Replica name is empty", ErrorCodes::BAD_ARGUMENTS);

    if (!table_id.empty())
    {
        getContext()->checkAccess(AccessType::SYSTEM_DROP_REPLICA, table_id);
        StoragePtr table = DatabaseCatalog::instance().getTable(table_id, getContext());

        if (!dropReplicaImpl(query, table))
            throw Exception(ErrorCodes::BAD_ARGUMENTS, table_is_not_replicated.data(), table_id.getNameForLogs());
    }
    else if (query.database)
    {
        getContext()->checkAccess(AccessType::SYSTEM_DROP_REPLICA, query.getDatabase());
        DatabasePtr database = DatabaseCatalog::instance().getDatabase(query.getDatabase());
        for (auto iterator = database->getTablesIterator(getContext()); iterator->isValid(); iterator->next())
            dropReplicaImpl(query, iterator->table());
        LOG_TRACE(log, "Dropped replica {} from database {}", query.replica, backQuoteIfNeed(database->getDatabaseName()));
    }
    else if (query.is_drop_whole_replica)
    {
        auto databases = DatabaseCatalog::instance().getDatabases();
        auto access = getContext()->getAccess();
        bool access_is_granted_globally = access->isGranted(AccessType::SYSTEM_DROP_REPLICA);

        for (auto & elem : databases)
        {
            DatabasePtr & database = elem.second;
            for (auto iterator = database->getTablesIterator(getContext()); iterator->isValid(); iterator->next())
            {
                if (!access_is_granted_globally && !access->isGranted(AccessType::SYSTEM_DROP_REPLICA, elem.first, iterator->name()))
                {
                    LOG_INFO(log, "Access {} denied, skipping {}.{}", "SYSTEM DROP REPLICA", elem.first, iterator->name());
                    continue;
                }
                dropReplicaImpl(query, iterator->table());
            }
            LOG_TRACE(log, "Dropped replica {} from database {}", query.replica, backQuoteIfNeed(database->getDatabaseName()));
        }
    }
    else if (!query.replica_zk_path.empty())
    {
        getContext()->checkAccess(AccessType::SYSTEM_DROP_REPLICA);
        String remote_replica_path = fs::path(query.replica_zk_path)  / "replicas" / query.replica;

        /// This check is actually redundant, but it may prevent from some user mistakes
        for (auto & elem : DatabaseCatalog::instance().getDatabases())
        {
            DatabasePtr & database = elem.second;
            for (auto iterator = database->getTablesIterator(getContext()); iterator->isValid(); iterator->next())
            {
                if (auto * storage_replicated = dynamic_cast<StorageReplicatedMergeTree *>(iterator->table().get()))
                {
                    StorageReplicatedMergeTree::Status status;
                    storage_replicated->getStatus(status);
                    if (status.zookeeper_path == query.replica_zk_path)
                        throw Exception("There is a local table " + storage_replicated->getStorageID().getNameForLogs() +
                                        ", which has the same table path in ZooKeeper. Please check the path in query. "
                                        "If you want to drop replica of this table, use `DROP TABLE` "
                                        "or `SYSTEM DROP REPLICA 'name' FROM db.table`", ErrorCodes::TABLE_WAS_NOT_DROPPED);
                }
            }
        }

        auto zookeeper = getContext()->getZooKeeper();

        bool looks_like_table_path = zookeeper->exists(query.replica_zk_path + "/replicas") ||
                                     zookeeper->exists(query.replica_zk_path + "/dropped");
        if (!looks_like_table_path)
            throw Exception("Specified path " + query.replica_zk_path + " does not look like a table path",
                            ErrorCodes::TABLE_WAS_NOT_DROPPED);

        if (zookeeper->exists(remote_replica_path + "/is_active"))
            throw Exception("Can't remove replica: " + query.replica + ", because it's active",
                ErrorCodes::TABLE_WAS_NOT_DROPPED);

        StorageReplicatedMergeTree::dropReplica(zookeeper, query.replica_zk_path, query.replica, log);
        LOG_INFO(log, "Dropped replica {}", remote_replica_path);
    }
    else
        throw Exception("Invalid query", ErrorCodes::LOGICAL_ERROR);
}

bool InterpreterSystemQuery::dropReplicaImpl(ASTSystemQuery & query, const StoragePtr & table)
{
    auto * storage_replicated = dynamic_cast<StorageReplicatedMergeTree *>(table.get());
    if (!storage_replicated)
        return false;

    StorageReplicatedMergeTree::Status status;
    auto zookeeper = getContext()->getZooKeeper();
    storage_replicated->getStatus(status);

    /// Do not allow to drop local replicas and active remote replicas
    if (query.replica == status.replica_name)
        throw Exception("We can't drop local replica, please use `DROP TABLE` "
                        "if you want to clean the data and drop this replica", ErrorCodes::TABLE_WAS_NOT_DROPPED);

    /// NOTE it's not atomic: replica may become active after this check, but before dropReplica(...)
    /// However, the main usecase is to drop dead replica, which cannot become active.
    /// This check prevents only from accidental drop of some other replica.
    if (zookeeper->exists(status.zookeeper_path + "/replicas/" + query.replica + "/is_active"))
        throw Exception("Can't drop replica: " + query.replica + ", because it's active",
                        ErrorCodes::TABLE_WAS_NOT_DROPPED);

    storage_replicated->dropReplica(zookeeper, status.zookeeper_path, query.replica, log);
    LOG_TRACE(log, "Dropped replica {} of {}", query.replica, table->getStorageID().getNameForLogs());

    return true;
}

void InterpreterSystemQuery::syncReplica(ASTSystemQuery &)
{
    getContext()->checkAccess(AccessType::SYSTEM_SYNC_REPLICA, table_id);
    StoragePtr table = DatabaseCatalog::instance().getTable(table_id, getContext());

    if (auto * storage_replicated = dynamic_cast<StorageReplicatedMergeTree *>(table.get()))
    {
        LOG_TRACE(log, "Synchronizing entries in replica's queue with table's log and waiting for it to become empty");
        if (!storage_replicated->waitForShrinkingQueueSize(0, getContext()->getSettingsRef().receive_timeout.totalMilliseconds()))
        {
            LOG_ERROR(log, "SYNC REPLICA {}: Timed out!", table_id.getNameForLogs());
            throw Exception(
                    "SYNC REPLICA " + table_id.getNameForLogs() + ": command timed out. "
                    "See the 'receive_timeout' setting", ErrorCodes::TIMEOUT_EXCEEDED);
        }
        LOG_TRACE(log, "SYNC REPLICA {}: OK", table_id.getNameForLogs());
    }
    else
        throw Exception(ErrorCodes::BAD_ARGUMENTS, table_is_not_replicated.data(), table_id.getNameForLogs());
}

void InterpreterSystemQuery::flushDistributed(ASTSystemQuery &)
{
    getContext()->checkAccess(AccessType::SYSTEM_FLUSH_DISTRIBUTED, table_id);

    if (auto * storage_distributed = dynamic_cast<StorageDistributed *>(DatabaseCatalog::instance().getTable(table_id, getContext()).get()))
        storage_distributed->flushClusterNodesAllData(getContext());
    else
        throw Exception("Table " + table_id.getNameForLogs() + " is not distributed", ErrorCodes::BAD_ARGUMENTS);
}

void InterpreterSystemQuery::restartDisk(String & name)
{
    getContext()->checkAccess(AccessType::SYSTEM_RESTART_DISK);

    auto disk = getContext()->getDisk(name);

    if (DiskRestartProxy * restart_proxy = dynamic_cast<DiskRestartProxy*>(disk.get()))
        restart_proxy->restart();
    else
        throw Exception("Disk " + name + " doesn't have possibility to restart", ErrorCodes::BAD_ARGUMENTS);
}


AccessRightsElements InterpreterSystemQuery::getRequiredAccessForDDLOnCluster() const
{
    const auto & query = query_ptr->as<const ASTSystemQuery &>();
    using Type = ASTSystemQuery::Type;
    AccessRightsElements required_access;

    switch (query.type)
    {
        case Type::SHUTDOWN: [[fallthrough]];
        case Type::KILL: [[fallthrough]];
        case Type::SUSPEND:
        {
            required_access.emplace_back(AccessType::SYSTEM_SHUTDOWN);
            break;
        }
        case Type::DROP_DNS_CACHE: [[fallthrough]];
        case Type::DROP_MARK_CACHE: [[fallthrough]];
        case Type::DROP_MMAP_CACHE: [[fallthrough]];
#if USE_EMBEDDED_COMPILER
        case Type::DROP_COMPILED_EXPRESSION_CACHE: [[fallthrough]];
#endif
        case Type::DROP_UNCOMPRESSED_CACHE:
        case Type::DROP_INDEX_MARK_CACHE:
        case Type::DROP_INDEX_UNCOMPRESSED_CACHE:
        {
            required_access.emplace_back(AccessType::SYSTEM_DROP_CACHE);
            break;
        }
        case Type::RELOAD_DICTIONARY: [[fallthrough]];
        case Type::RELOAD_DICTIONARIES: [[fallthrough]];
        case Type::RELOAD_EMBEDDED_DICTIONARIES:
        {
            required_access.emplace_back(AccessType::SYSTEM_RELOAD_DICTIONARY);
            break;
        }
        case Type::RELOAD_MODEL: [[fallthrough]];
        case Type::RELOAD_MODELS:
        {
            required_access.emplace_back(AccessType::SYSTEM_RELOAD_MODEL);
            break;
        }
        case Type::RELOAD_FUNCTION: [[fallthrough]];
        case Type::RELOAD_FUNCTIONS:
        {
            required_access.emplace_back(AccessType::SYSTEM_RELOAD_FUNCTION);
            break;
        }
        case Type::RELOAD_CONFIG:
        {
            required_access.emplace_back(AccessType::SYSTEM_RELOAD_CONFIG);
            break;
        }
        case Type::RELOAD_SYMBOLS:
        {
            required_access.emplace_back(AccessType::SYSTEM_RELOAD_SYMBOLS);
            break;
        }
        case Type::STOP_MERGES: [[fallthrough]];
        case Type::START_MERGES:
        {
            if (!query.table)
                required_access.emplace_back(AccessType::SYSTEM_MERGES);
            else
                required_access.emplace_back(AccessType::SYSTEM_MERGES, query.getDatabase(), query.getTable());
            break;
        }
        case Type::STOP_TTL_MERGES: [[fallthrough]];
        case Type::START_TTL_MERGES:
        {
            if (!query.table)
                required_access.emplace_back(AccessType::SYSTEM_TTL_MERGES);
            else
                required_access.emplace_back(AccessType::SYSTEM_TTL_MERGES, query.getDatabase(), query.getTable());
            break;
        }
        case Type::STOP_MOVES: [[fallthrough]];
        case Type::START_MOVES:
        {
            if (!query.table)
                required_access.emplace_back(AccessType::SYSTEM_MOVES);
            else
                required_access.emplace_back(AccessType::SYSTEM_MOVES, query.getDatabase(), query.getTable());
            break;
        }
        case Type::STOP_FETCHES: [[fallthrough]];
        case Type::START_FETCHES:
        {
            if (!query.table)
                required_access.emplace_back(AccessType::SYSTEM_FETCHES);
            else
                required_access.emplace_back(AccessType::SYSTEM_FETCHES, query.getDatabase(), query.getTable());
            break;
        }
        case Type::STOP_DISTRIBUTED_SENDS: [[fallthrough]];
        case Type::START_DISTRIBUTED_SENDS:
        {
            if (!query.table)
                required_access.emplace_back(AccessType::SYSTEM_DISTRIBUTED_SENDS);
            else
                required_access.emplace_back(AccessType::SYSTEM_DISTRIBUTED_SENDS, query.getDatabase(), query.getTable());
            break;
        }
        case Type::STOP_REPLICATED_SENDS: [[fallthrough]];
        case Type::START_REPLICATED_SENDS:
        {
            if (!query.table)
                required_access.emplace_back(AccessType::SYSTEM_REPLICATED_SENDS);
            else
                required_access.emplace_back(AccessType::SYSTEM_REPLICATED_SENDS, query.getDatabase(), query.getTable());
            break;
        }
        case Type::STOP_REPLICATION_QUEUES: [[fallthrough]];
        case Type::START_REPLICATION_QUEUES:
        {
            if (!query.table)
                required_access.emplace_back(AccessType::SYSTEM_REPLICATION_QUEUES);
            else
                required_access.emplace_back(AccessType::SYSTEM_REPLICATION_QUEUES, query.getDatabase(), query.getTable());
            break;
        }
        case Type::DROP_REPLICA:
        {
            required_access.emplace_back(AccessType::SYSTEM_DROP_REPLICA, query.getDatabase(), query.getTable());
            break;
        }
        case Type::RESTORE_REPLICA:
        {
            required_access.emplace_back(AccessType::SYSTEM_RESTORE_REPLICA, query.getDatabase(), query.getTable());
            break;
        }
        case Type::SYNC_REPLICA:
        {
            required_access.emplace_back(AccessType::SYSTEM_SYNC_REPLICA, query.getDatabase(), query.getTable());
            break;
        }
        case Type::RESTART_REPLICA:
        {
            required_access.emplace_back(AccessType::SYSTEM_RESTART_REPLICA, query.getDatabase(), query.getTable());
            break;
        }
        case Type::RESTART_REPLICAS:
        {
            required_access.emplace_back(AccessType::SYSTEM_RESTART_REPLICA);
            break;
        }
        case Type::FLUSH_DISTRIBUTED:
        {
            required_access.emplace_back(AccessType::SYSTEM_FLUSH_DISTRIBUTED, query.getDatabase(), query.getTable());
            break;
        }
        case Type::FLUSH_LOGS:
        {
            required_access.emplace_back(AccessType::SYSTEM_FLUSH_LOGS);
            break;
        }
        case Type::RESTART_DISK:
        {
            required_access.emplace_back(AccessType::SYSTEM_RESTART_DISK);
            break;
        }
        case Type::STOP_LISTEN_QUERIES: break;
        case Type::START_LISTEN_QUERIES: break;
        case Type::STOP_THREAD_FUZZER: break;
        case Type::START_THREAD_FUZZER: break;
        case Type::UNKNOWN: break;
        case Type::END: break;
    }
    return required_access;
}

void InterpreterSystemQuery::extendQueryLogElemImpl(QueryLogElement & elem, const ASTPtr & /*ast*/, ContextPtr) const
{
    elem.query_kind = "System";
}

}<|MERGE_RESOLUTION|>--- conflicted
+++ resolved
@@ -29,11 +29,8 @@
 #include <Interpreters/AsynchronousMetricLog.h>
 #include <Interpreters/OpenTelemetrySpanLog.h>
 #include <Interpreters/ZooKeeperLog.h>
-<<<<<<< HEAD
 #include <Interpreters/TransactionsInfoLog.h>
-=======
 #include <Interpreters/ProcessorsProfileLog.h>
->>>>>>> f3f8f27d
 #include <Interpreters/JIT/CompiledExpressionCache.h>
 #include <Access/ContextAccess.h>
 #include <Access/Common/AllowedClientHosts.h>
@@ -449,11 +446,8 @@
                 [&] { if (auto query_views_log = getContext()->getQueryViewsLog()) query_views_log->flush(true); },
                 [&] { if (auto zookeeper_log = getContext()->getZooKeeperLog()) zookeeper_log->flush(true); },
                 [&] { if (auto session_log = getContext()->getSessionLog()) session_log->flush(true); },
-<<<<<<< HEAD
-                [&] { if (auto transactions_info_log = getContext()->getTransactionsInfoLog()) transactions_info_log->flush(true); }
-=======
+                [&] { if (auto transactions_info_log = getContext()->getTransactionsInfoLog()) transactions_info_log->flush(true); },
                 [&] { if (auto processors_profile_log = getContext()->getProcessorsProfileLog()) processors_profile_log->flush(true); }
->>>>>>> f3f8f27d
             );
             break;
         }
