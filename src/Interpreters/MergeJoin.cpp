--- conflicted
+++ resolved
@@ -618,9 +618,6 @@
     {
         JoinCommon::checkTypesOfKeys(block, table_join->keyNamesLeft(), right_table_keys, table_join->keyNamesRight());
         materializeBlockInplace(block);
-<<<<<<< HEAD
-        JoinCommon::convertToFullColumnsInplace(block, table_join->keyNamesLeft(), false);
-=======
 
         for (const auto & column_name : table_join->keyNamesLeft())
         {
@@ -628,8 +625,7 @@
                 lowcard_keys.push_back(column_name);
         }
 
-        JoinCommon::removeLowCardinalityInplace(block, table_join->keyNamesLeft(), false);
->>>>>>> d8b6f15e
+        JoinCommon::convertToFullColumnsInplace(block, table_join->keyNamesLeft(), false);
 
         sortBlock(block, left_sort_description);
 
