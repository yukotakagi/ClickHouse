import base64
import errno
import http.client
import logging
import os
import stat
import os.path as p
import pprint
import pwd
import re
import shutil
import socket
import subprocess
import time
import traceback
import urllib.parse
import shlex
import urllib3

from cassandra.policies import RoundRobinPolicy
import cassandra.cluster
import psycopg2
import pymongo
import pymysql
import requests
from confluent_kafka.avro.cached_schema_registry_client import \
    CachedSchemaRegistryClient
from dict2xml import dict2xml
from kazoo.client import KazooClient
from kazoo.exceptions import KazooException
from minio import Minio
from minio.deleteobjects import DeleteObject

import docker

from .client import Client
from .hdfs_api import HDFSApi

HELPERS_DIR = p.dirname(__file__)
CLICKHOUSE_ROOT_DIR = p.join(p.dirname(__file__), "../../..")
LOCAL_DOCKER_COMPOSE_DIR = p.join(CLICKHOUSE_ROOT_DIR, "docker/test/integration/runner/compose/")
DEFAULT_ENV_NAME = '.env'

SANITIZER_SIGN = "=================="

# to create docker-compose env file
def _create_env_file(path, variables):
    logging.debug(f"Env {variables} stored in {path}")
    with open(path, 'w') as f:
        for var, value in list(variables.items()):
            f.write("=".join([var, value]) + "\n")
    return path

def run_and_check(args, env=None, shell=False, stdout=subprocess.PIPE, stderr=subprocess.PIPE, timeout=180, nothrow=False, detach=False):
    if detach:
        subprocess.Popen(args, stdout=subprocess.DEVNULL, stderr=subprocess.DEVNULL, env=env, shell=shell, timeout=timeout)
        return

    res = subprocess.run(args, stdout=stdout, stderr=stderr, env=env, shell=shell, timeout=timeout)
    out = res.stdout.decode('utf-8')
    err = res.stderr.decode('utf-8')
    if res.returncode != 0:
        # check_call(...) from subprocess does not print stderr, so we do it manually
        logging.debug(f"Stderr:{err}")
        logging.debug(f"Stdout:{out}")
        logging.debug(f"Env: {env}")
        if not nothrow:
            raise Exception(f"Command {args} return non-zero code {res.returncode}: {res.stderr.decode('utf-8')}")
    else:
        logging.debug(f"Stderr: {err}")
        logging.debug(f"Stdout: {out}")
        return out

# Based on https://stackoverflow.com/questions/2838244/get-open-tcp-port-in-python/2838309#2838309
def get_free_port():
    s = socket.socket(socket.AF_INET, socket.SOCK_STREAM)
    s.bind(("",0))
    s.listen(1)
    port = s.getsockname()[1]
    s.close()
    return port

def retry_exception(num, delay, func, exception=Exception, *args, **kwargs):
    """
    Retry if `func()` throws, `num` times.

    :param func: func to run
    :param num: number of retries

    :throws StopIteration
    """
    i = 0
    while i <= num:
        try:
            func(*args, **kwargs)
            time.sleep(delay)
        except exception: # pylint: disable=broad-except
            i += 1
            continue
        return
    raise StopIteration('Function did not finished successfully')

def subprocess_check_call(args, detach=False, nothrow=False):
    # Uncomment for debugging
    #logging.info('run:' + ' '.join(args))
    return run_and_check(args, detach=detach, nothrow=nothrow)


def subprocess_call(args):
    # Uncomment for debugging..;
    # logging.debug('run:', ' ' . join(args))
    run_and_check(args)

def get_odbc_bridge_path():
    path = os.environ.get('CLICKHOUSE_TESTS_ODBC_BRIDGE_BIN_PATH')
    if path is None:
        server_path = os.environ.get('CLICKHOUSE_TESTS_SERVER_BIN_PATH')
        if server_path is not None:
            return os.path.join(os.path.dirname(server_path), 'clickhouse-odbc-bridge')
        else:
            return '/usr/bin/clickhouse-odbc-bridge'
    return path

def get_library_bridge_path():
    path = os.environ.get('CLICKHOUSE_TESTS_LIBRARY_BRIDGE_BIN_PATH')
    if path is None:
        server_path = os.environ.get('CLICKHOUSE_TESTS_SERVER_BIN_PATH')
        if server_path is not None:
            return os.path.join(os.path.dirname(server_path), 'clickhouse-library-bridge')
        else:
            return '/usr/bin/clickhouse-library-bridge'
    return path

def get_docker_compose_path():
    compose_path = os.environ.get('DOCKER_COMPOSE_DIR')
    if compose_path is not None:
        return os.path.dirname(compose_path)
    else:
        if os.path.exists(os.path.dirname('/compose/')):
            return os.path.dirname('/compose/')  # default in docker runner container
        else:
            logging.debug(f"Fallback docker_compose_path to LOCAL_DOCKER_COMPOSE_DIR: {LOCAL_DOCKER_COMPOSE_DIR}")
            return LOCAL_DOCKER_COMPOSE_DIR

def check_kafka_is_available(kafka_id, kafka_port):
    p = subprocess.Popen(('docker',
                        'exec',
                        '-i',
                        kafka_id,
                        '/usr/bin/kafka-broker-api-versions',
                        '--bootstrap-server',
                        f'INSIDE://localhost:{kafka_port}'),
                        stdout=subprocess.PIPE, stderr=subprocess.PIPE)
    p.communicate()
    return p.returncode == 0

def check_rabbitmq_is_available(rabbitmq_id):
    p = subprocess.Popen(('docker',
                        'exec',
                        '-i',
                        rabbitmq_id,
                        'rabbitmqctl',
                        'await_startup'),
                        stdout=subprocess.PIPE)
    p.communicate()
    return p.returncode == 0

def enable_consistent_hash_plugin(rabbitmq_id):
    p = subprocess.Popen(('docker',
                        'exec',
                        '-i',
                        rabbitmq_id,
                        "rabbitmq-plugins", "enable", "rabbitmq_consistent_hash_exchange"),
                        stdout=subprocess.PIPE)
    p.communicate()
    return p.returncode == 0

class ClickHouseCluster:
    """ClickHouse cluster with several instances and (possibly) ZooKeeper.

    Add instances with several calls to add_instance(), then start them with the start() call.

    Directories for instances are created in the directory of base_path. After cluster is started,
    these directories will contain logs, database files, docker-compose config, ClickHouse configs etc.
    """

    def __init__(self, base_path, name=None, base_config_dir=None, server_bin_path=None, client_bin_path=None,
<<<<<<< HEAD
                 odbc_bridge_bin_path=None, library_bridge_bin_path=None, zookeeper_config_path=None, custom_dockerd_host=None,
                 zookeeper_keyfile=None, zookeeper_certfile=None):
=======
                 odbc_bridge_bin_path=None, library_bridge_bin_path=None, zookeeper_config_path=None,
                 custom_dockerd_host=None):
>>>>>>> 5dda97be
        for param in list(os.environ.keys()):
            logging.debug("ENV %40s %s" % (param, os.environ[param]))
        self.base_dir = p.dirname(base_path)
        self.name = name if name is not None else ''

        self.base_config_dir = base_config_dir or os.environ.get('CLICKHOUSE_TESTS_BASE_CONFIG_DIR',
                                                                 '/etc/clickhouse-server/')
        self.server_bin_path = p.realpath(
            server_bin_path or os.environ.get('CLICKHOUSE_TESTS_SERVER_BIN_PATH', '/usr/bin/clickhouse'))
        self.odbc_bridge_bin_path = p.realpath(odbc_bridge_bin_path or get_odbc_bridge_path())
        self.library_bridge_bin_path = p.realpath(library_bridge_bin_path or get_library_bridge_path())
        self.client_bin_path = p.realpath(
            client_bin_path or os.environ.get('CLICKHOUSE_TESTS_CLIENT_BIN_PATH', '/usr/bin/clickhouse-client'))
        self.zookeeper_config_path = p.join(self.base_dir, zookeeper_config_path) if zookeeper_config_path else p.join(
            HELPERS_DIR, 'zookeeper_config.xml')

        project_name = pwd.getpwuid(os.getuid()).pw_name + p.basename(self.base_dir) + self.name
        # docker-compose removes everything non-alphanumeric from project names so we do it too.
        self.project_name = re.sub(r'[^a-z0-9]', '', project_name.lower())
        self.instances_dir = p.join(self.base_dir, '_instances' + ('' if not self.name else '_' + self.name))
        self.docker_logs_path = p.join(self.instances_dir, 'docker.log')
        self.env_file = p.join(self.instances_dir, DEFAULT_ENV_NAME)
        self.env_variables = {}
        self.up_called = False

        custom_dockerd_host = custom_dockerd_host or os.environ.get('CLICKHOUSE_TESTS_DOCKERD_HOST')
        self.docker_api_version = os.environ.get("DOCKER_API_VERSION")
        self.docker_base_tag = os.environ.get("DOCKER_BASE_TAG", "latest")

        self.base_cmd = ['docker-compose']
        if custom_dockerd_host:
            self.base_cmd += ['--host', custom_dockerd_host]
        self.base_cmd += ['--env-file', self.env_file]
        self.base_cmd += ['--project-name', self.project_name]

        self.base_zookeeper_cmd = None
        self.base_mysql_cmd = []
        self.base_kafka_cmd = []
        self.base_kerberized_kafka_cmd = []
        self.base_rabbitmq_cmd = []
        self.base_cassandra_cmd = []
        self.base_redis_cmd = []
        self.pre_zookeeper_commands = []
        self.instances = {}
        self.with_zookeeper = False
        self.with_zookeeper_secure = False
        self.with_mysql_client = False
        self.with_mysql = False
        self.with_mysql8 = False
        self.with_mysql_cluster = False
        self.with_postgres = False
        self.with_postgres_cluster = False
        self.with_kafka = False
        self.with_kerberized_kafka = False
        self.with_rabbitmq = False
        self.with_odbc_drivers = False
        self.with_hdfs = False
        self.with_kerberized_hdfs = False
        self.with_mongo = False
        self.with_net_trics = False
        self.with_redis = False
        self.with_cassandra = False

        self.with_minio = False
        self.minio_dir = os.path.join(self.instances_dir, "minio")
        self.minio_certs_dir = None # source for certificates 
        self.minio_host = "minio1"
        self.minio_ip = None
        self.minio_bucket = "root"
        self.minio_bucket_2 = "root2"
        self.minio_port = 9001
        self.minio_client = None  # type: Minio
        self.minio_redirect_host = "proxy1"
        self.minio_redirect_ip = None
        self.minio_redirect_port = 8080

        # available when with_hdfs == True
        self.hdfs_host = "hdfs1"
        self.hdfs_ip = None
        self.hdfs_name_port = get_free_port()
        self.hdfs_data_port = get_free_port()
        self.hdfs_dir = p.abspath(p.join(self.instances_dir, "hdfs"))
        self.hdfs_logs_dir = os.path.join(self.hdfs_dir, "logs")

        # available when with_kerberized_hdfs == True
        self.hdfs_kerberized_host = "kerberizedhdfs1"
        self.hdfs_kerberized_name_port = get_free_port()
        self.hdfs_kerberized_data_port = get_free_port()
        self.hdfs_kerberized_dir = p.abspath(p.join(self.instances_dir, "kerberized_hdfs"))
        self.hdfs_kerberized_logs_dir = os.path.join(self.hdfs_kerberized_dir, "logs")

        # available when with_kafka == True
        self.kafka_host = "kafka1"
        self.kafka_port = get_free_port()
        self.kafka_docker_id = None
        self.schema_registry_host = "schema-registry"
        self.schema_registry_port = get_free_port()
        self.kafka_docker_id = self.get_instance_docker_id(self.kafka_host)

        # available when with_kerberozed_kafka == True
        self.kerberized_kafka_host = "kerberized_kafka1"
        self.kerberized_kafka_port = get_free_port()
        self.kerberized_kafka_docker_id = self.get_instance_docker_id(self.kerberized_kafka_host)

        # available when with_mongo == True
        self.mongo_host = "mongo1"
        self.mongo_port = get_free_port()

        # available when with_cassandra == True
        self.cassandra_host = "cassandra1"
        self.cassandra_port = 9042
        self.cassandra_ip = None
        self.cassandra_id = self.get_instance_docker_id(self.cassandra_host)

        # available when with_rabbitmq == True
        self.rabbitmq_host = "rabbitmq1"
        self.rabbitmq_ip = None
        self.rabbitmq_port = 5672
        self.rabbitmq_dir = p.abspath(p.join(self.instances_dir, "rabbitmq"))
        self.rabbitmq_logs_dir = os.path.join(self.rabbitmq_dir, "logs")


        # available when with_redis == True
        self.redis_host = "redis1"
        self.redis_port = get_free_port()

        # available when with_postgres == True
        self.postgres_host = "postgres1"
        self.postgres_ip = None
        self.postgres2_host = "postgres2"
        self.postgres2_ip = None
        self.postgres3_host = "postgres3"
        self.postgres3_ip = None
        self.postgres4_host = "postgres4"
        self.postgres4_ip = None
        self.postgres_port = 5432
        self.postgres_dir = p.abspath(p.join(self.instances_dir, "postgres"))
        self.postgres_logs_dir = os.path.join(self.postgres_dir, "postgres1")
        self.postgres2_logs_dir = os.path.join(self.postgres_dir, "postgres2")
        self.postgres3_logs_dir = os.path.join(self.postgres_dir, "postgres3")
        self.postgres4_logs_dir = os.path.join(self.postgres_dir, "postgres4")

        # available when with_mysql_client == True
        self.mysql_client_host = "mysql_client"
        self.mysql_client_container = None
 
        # available when with_mysql == True
        self.mysql_host = "mysql57"
        self.mysql_port = 3306
        self.mysql_ip = None
        self.mysql_dir = p.abspath(p.join(self.instances_dir, "mysql"))
        self.mysql_logs_dir = os.path.join(self.mysql_dir, "logs")

        # available when with_mysql_cluster == True
        self.mysql2_host = "mysql2"
        self.mysql3_host = "mysql3"
        self.mysql4_host = "mysql4"
        self.mysql2_ip = None
        self.mysql3_ip = None
        self.mysql4_ip = None
        self.mysql_cluster_dir = p.abspath(p.join(self.instances_dir, "mysql"))
        self.mysql_cluster_logs_dir = os.path.join(self.mysql_dir, "logs")


        # available when with_mysql8 == True
        self.mysql8_host = "mysql80"
        self.mysql8_port = 3306
        self.mysql8_ip = None
        self.mysql8_dir = p.abspath(p.join(self.instances_dir, "mysql8"))
        self.mysql8_logs_dir = os.path.join(self.mysql8_dir, "logs")

        # available when with_zookeper_secure == True
        self.zookeeper_secure_port = 2281
        self.zookeeper_keyfile = zookeeper_keyfile
        self.zookeeper_certfile = zookeeper_certfile

        # available when with_zookeper == True
        self.use_keeper = True
        self.zookeeper_port = 2181
        self.keeper_instance_dir_prefix = p.join(p.abspath(self.instances_dir), "keeper") # if use_keeper = True
        self.zookeeper_instance_dir_prefix = p.join(self.instances_dir, "zk")
        self.zookeeper_dirs_to_create = []

        self.docker_client = None
        self.is_up = False
        self.env = os.environ.copy()
        logging.debug(f"CLUSTER INIT base_config_dir:{self.base_config_dir}")

    def cleanup(self):
        # Just in case kill unstopped containers from previous launch
        try:
            result = subprocess_call(['docker', 'container', 'list', '-a', '-f name={self.project_name}'])
            if int(result) > 1:
                logging.debug("Trying to kill unstopped containers...")
                subprocess_call(['docker', 'kill', f'`docker container list -a -f name={self.project_name}`'])
                subprocess_call(['docker', 'rm', f'`docker container list -a -f name={self.project_name}`'])
                logging.debug("Unstopped containers killed")
                subprocess_call(['docker-compose', 'ps', '--services', '--all'])
            else:
                logging.debug(f"No running containers for project: {self.project_name}")
        except:
            pass

        # # Just in case remove unused networks
        # try:
        #     logging.debug("Trying to prune unused networks...")

        #     subprocess_call(['docker', 'network', 'prune', '-f'])
        #     logging.debug("Networks pruned")
        # except:
        #     pass

        # Remove unused images
        # try:
        #     logging.debug("Trying to prune unused images...")

        #     subprocess_call(['docker', 'image', 'prune', '-f'])
        #     logging.debug("Images pruned")
        # except:
        #     pass

        # Remove unused volumes
        try:
            logging.debug("Trying to prune unused volumes...")

            subprocess_call(['docker', 'volume', 'prune', '-f'])
            logging.debug("Volumes pruned")
        except:
            pass

    def get_docker_handle(self, docker_id):
        return self.docker_client.containers.get(docker_id)

    def get_client_cmd(self):
        cmd = self.client_bin_path
        if p.basename(cmd) == 'clickhouse':
            cmd += " client"
        return cmd

    def setup_zookeeper_secure_cmd(self, instance, env_variables, docker_compose_yml_dir):
        logging.debug('Setup ZooKeeper Secure')
        zookeeper_docker_compose_path = p.join(docker_compose_yml_dir, 'docker_compose_zookeeper_secure.yml')
        env_variables['ZOO_SECURE_CLIENT_PORT'] = str(self.zookeeper_secure_port)
        env_variables['ZK_FS'] = 'bind'
        for i in range(1, 4):
            zk_data_path = os.path.join(self.zookeeper_instance_dir_prefix + str(i), "data")
            zk_log_path = os.path.join(self.zookeeper_instance_dir_prefix + str(i), "log")
            env_variables['ZK_DATA' + str(i)] = zk_data_path
            env_variables['ZK_DATA_LOG' + str(i)] = zk_log_path
            self.zookeeper_dirs_to_create += [zk_data_path, zk_log_path]
            logging.debug(f"DEBUG ZK: {self.zookeeper_dirs_to_create}")

        self.with_zookeeper_secure = True
        self.base_cmd.extend(['--file', zookeeper_docker_compose_path])
        self.base_zookeeper_cmd = ['docker-compose', '--env-file', instance.env_file, '--project-name', self.project_name,
                                    '--file', zookeeper_docker_compose_path]
        return self.base_zookeeper_cmd

    def setup_zookeeper_cmd(self, instance, env_variables, docker_compose_yml_dir):
        logging.debug('Setup ZooKeeper')
        zookeeper_docker_compose_path = p.join(docker_compose_yml_dir, 'docker_compose_zookeeper.yml')

        env_variables['ZK_FS'] = 'bind'
        for i in range(1, 4):
            zk_data_path = os.path.join(self.zookeeper_instance_dir_prefix + str(i), "data")
            zk_log_path = os.path.join(self.zookeeper_instance_dir_prefix + str(i), "log")
            env_variables['ZK_DATA' + str(i)] = zk_data_path
            env_variables['ZK_DATA_LOG' + str(i)] = zk_log_path
            self.zookeeper_dirs_to_create += [zk_data_path, zk_log_path]
            logging.debug(f"DEBUG ZK: {self.zookeeper_dirs_to_create}")

        self.with_zookeeper = True
        self.base_cmd.extend(['--file', zookeeper_docker_compose_path])
        self.base_zookeeper_cmd = ['docker-compose', '--env-file', instance.env_file, '--project-name', self.project_name,
                                    '--file', zookeeper_docker_compose_path]
        return self.base_zookeeper_cmd

    def setup_keeper_cmd(self, instance, env_variables, docker_compose_yml_dir):
        logging.debug('Setup Keeper')
        keeper_docker_compose_path = p.join(docker_compose_yml_dir, 'docker_compose_keeper.yml')

        binary_path = self.server_bin_path
        if binary_path.endswith('-server'):
            binary_path = binary_path[:-len('-server')]

        env_variables['keeper_binary'] = binary_path
        env_variables['image'] = "yandex/clickhouse-integration-test:" + self.docker_base_tag
        env_variables['user'] = str(os.getuid())
        env_variables['keeper_fs'] = 'bind'
        for i in range(1, 4):
            keeper_instance_dir = self.keeper_instance_dir_prefix + f"{i}"
            logs_dir = os.path.join(keeper_instance_dir, "log")
            configs_dir = os.path.join(keeper_instance_dir, "config")
            coordination_dir = os.path.join(keeper_instance_dir, "coordination")
            env_variables[f'keeper_logs_dir{i}'] = logs_dir
            env_variables[f'keeper_config_dir{i}'] = configs_dir
            env_variables[f'keeper_db_dir{i}'] = coordination_dir
            self.zookeeper_dirs_to_create += [logs_dir, configs_dir, coordination_dir]
        logging.debug(f"DEBUG KEEPER: {self.zookeeper_dirs_to_create}")


        self.with_zookeeper = True
        self.base_cmd.extend(['--file', keeper_docker_compose_path])
        self.base_zookeeper_cmd = ['docker-compose', '--env-file', instance.env_file, '--project-name', self.project_name,
                                    '--file', keeper_docker_compose_path]
        return self.base_zookeeper_cmd

    def setup_mysql_client_cmd(self, instance, env_variables, docker_compose_yml_dir):
        self.with_mysql_client = True
        self.base_cmd.extend(['--file', p.join(docker_compose_yml_dir, 'docker_compose_mysql_client.yml')])
        self.base_mysql_client_cmd = ['docker-compose', '--env-file', instance.env_file, '--project-name', self.project_name,
                                '--file', p.join(docker_compose_yml_dir, 'docker_compose_mysql_client.yml')]

        return self.base_mysql_client_cmd


    def setup_mysql_cmd(self, instance, env_variables, docker_compose_yml_dir):
        self.with_mysql = True
        env_variables['MYSQL_HOST'] = self.mysql_host
        env_variables['MYSQL_PORT'] = str(self.mysql_port)
        env_variables['MYSQL_ROOT_HOST'] = '%'
        env_variables['MYSQL_LOGS'] = self.mysql_logs_dir
        env_variables['MYSQL_LOGS_FS'] = "bind"
        self.base_cmd.extend(['--file', p.join(docker_compose_yml_dir, 'docker_compose_mysql.yml')])
        self.base_mysql_cmd = ['docker-compose', '--env-file', instance.env_file, '--project-name', self.project_name,
                                '--file', p.join(docker_compose_yml_dir, 'docker_compose_mysql.yml')]

        return self.base_mysql_cmd

    def setup_mysql8_cmd(self, instance, env_variables, docker_compose_yml_dir):
        self.with_mysql8 = True
        env_variables['MYSQL8_HOST'] = self.mysql8_host
        env_variables['MYSQL8_PORT'] = str(self.mysql8_port)
        env_variables['MYSQL8_ROOT_HOST'] = '%'
        env_variables['MYSQL8_LOGS'] = self.mysql8_logs_dir
        env_variables['MYSQL8_LOGS_FS'] = "bind"
        self.base_cmd.extend(['--file', p.join(docker_compose_yml_dir, 'docker_compose_mysql_8_0.yml')])
        self.base_mysql8_cmd = ['docker-compose', '--env-file', instance.env_file, '--project-name', self.project_name,
                                '--file', p.join(docker_compose_yml_dir, 'docker_compose_mysql_8_0.yml')]

        return self.base_mysql8_cmd

    def setup_mysql_cluster_cmd(self, instance, env_variables, docker_compose_yml_dir):      
        self.with_mysql_cluster = True
        env_variables['MYSQL_CLUSTER_PORT'] = str(self.mysql_port)
        env_variables['MYSQL_CLUSTER_ROOT_HOST'] = '%'
        env_variables['MYSQL_CLUSTER_LOGS'] = self.mysql_cluster_logs_dir
        env_variables['MYSQL_CLUSTER_LOGS_FS'] = "bind"

        self.base_cmd.extend(['--file', p.join(docker_compose_yml_dir, 'docker_compose_mysql_cluster.yml')])
        self.base_mysql_cluster_cmd = ['docker-compose', '--env-file', instance.env_file, '--project-name', self.project_name,
                                '--file', p.join(docker_compose_yml_dir, 'docker_compose_mysql_cluster.yml')]

        return self.base_mysql_cluster_cmd

    def setup_postgres_cmd(self, instance, env_variables, docker_compose_yml_dir):
        self.base_cmd.extend(['--file', p.join(docker_compose_yml_dir, 'docker_compose_postgres.yml')])
        env_variables['POSTGRES_PORT'] = str(self.postgres_port)
        env_variables['POSTGRES_DIR'] = self.postgres_logs_dir
        env_variables['POSTGRES_LOGS_FS'] = "bind"

        self.with_postgres = True
        self.base_postgres_cmd = ['docker-compose', '--env-file', instance.env_file, '--project-name', self.project_name,
                                      '--file', p.join(docker_compose_yml_dir, 'docker_compose_postgres.yml')]
        return self.base_postgres_cmd

    def setup_postgres_cluster_cmd(self, instance, env_variables, docker_compose_yml_dir):      
        self.with_postgres_cluster = True
        env_variables['POSTGRES_PORT'] = str(self.postgres_port)
        env_variables['POSTGRES2_DIR'] = self.postgres2_logs_dir
        env_variables['POSTGRES3_DIR'] = self.postgres3_logs_dir
        env_variables['POSTGRES4_DIR'] = self.postgres4_logs_dir
        env_variables['POSTGRES_LOGS_FS'] = "bind"
        self.base_cmd.extend(['--file', p.join(docker_compose_yml_dir, 'docker_compose_postgres_cluster.yml')])
        self.base_postgres_cluster_cmd = ['docker-compose', '--env-file', instance.env_file, '--project-name', self.project_name,
                                    '--file', p.join(docker_compose_yml_dir, 'docker_compose_postgres_cluster.yml')]

    def setup_hdfs_cmd(self, instance, env_variables, docker_compose_yml_dir):
        self.with_hdfs = True
        env_variables['HDFS_HOST'] = self.hdfs_host
        env_variables['HDFS_NAME_EXTERNAL_PORT'] = str(self.hdfs_name_port)
        env_variables['HDFS_NAME_INTERNAL_PORT'] = "50070"
        env_variables['HDFS_DATA_EXTERNAL_PORT'] = str(self.hdfs_data_port)
        env_variables['HDFS_DATA_INTERNAL_PORT'] = "50075"
        env_variables['HDFS_LOGS'] = self.hdfs_logs_dir
        env_variables['HDFS_FS'] = "bind"
        self.base_cmd.extend(['--file', p.join(docker_compose_yml_dir, 'docker_compose_hdfs.yml')])
        self.base_hdfs_cmd = ['docker-compose', '--env-file', instance.env_file, '--project-name', self.project_name,
                                '--file', p.join(docker_compose_yml_dir, 'docker_compose_hdfs.yml')]
        print("HDFS BASE CMD:{}".format(self.base_hdfs_cmd))
        return self.base_hdfs_cmd

    def setup_kerberized_hdfs_cmd(self, instance, env_variables, docker_compose_yml_dir):
        self.with_kerberized_hdfs = True
        env_variables['KERBERIZED_HDFS_HOST'] = self.hdfs_kerberized_host
        env_variables['KERBERIZED_HDFS_NAME_EXTERNAL_PORT'] = str(self.hdfs_kerberized_name_port)
        env_variables['KERBERIZED_HDFS_NAME_INTERNAL_PORT'] = "50070"
        env_variables['KERBERIZED_HDFS_DATA_EXTERNAL_PORT'] = str(self.hdfs_kerberized_data_port)
        env_variables['KERBERIZED_HDFS_DATA_INTERNAL_PORT'] = "1006"
        env_variables['KERBERIZED_HDFS_LOGS'] = self.hdfs_kerberized_logs_dir
        env_variables['KERBERIZED_HDFS_FS'] = "bind"
        env_variables['KERBERIZED_HDFS_DIR'] = instance.path + '/'
        self.base_cmd.extend(['--file', p.join(docker_compose_yml_dir, 'docker_compose_kerberized_hdfs.yml')])
        self.base_kerberized_hdfs_cmd = ['docker-compose', '--env-file', instance.env_file, '--project-name', self.project_name,
                                            '--file', p.join(docker_compose_yml_dir, 'docker_compose_kerberized_hdfs.yml')]
        return self.base_kerberized_hdfs_cmd

    def setup_kafka_cmd(self, instance, env_variables, docker_compose_yml_dir):
        self.with_kafka = True
        env_variables['KAFKA_HOST'] = self.kafka_host
        env_variables['KAFKA_EXTERNAL_PORT'] = str(self.kafka_port)
        env_variables['SCHEMA_REGISTRY_EXTERNAL_PORT'] = str(self.schema_registry_port)
        env_variables['SCHEMA_REGISTRY_INTERNAL_PORT'] = "8081"
        self.base_cmd.extend(['--file', p.join(docker_compose_yml_dir, 'docker_compose_kafka.yml')])
        self.base_kafka_cmd = ['docker-compose', '--env-file', instance.env_file, '--project-name', self.project_name,
                                '--file', p.join(docker_compose_yml_dir, 'docker_compose_kafka.yml')]
        return self.base_kafka_cmd

    def setup_kerberized_kafka_cmd(self, instance, env_variables, docker_compose_yml_dir):
        self.with_kerberized_kafka = True
        env_variables['KERBERIZED_KAFKA_DIR'] = instance.path + '/'
        env_variables['KERBERIZED_KAFKA_HOST'] = self.kerberized_kafka_host
        env_variables['KERBERIZED_KAFKA_EXTERNAL_PORT'] = str(self.kerberized_kafka_port)
        self.base_cmd.extend(['--file', p.join(docker_compose_yml_dir, 'docker_compose_kerberized_kafka.yml')])
        self.base_kerberized_kafka_cmd = ['docker-compose', '--env-file', instance.env_file, '--project-name', self.project_name,
                                '--file', p.join(docker_compose_yml_dir, 'docker_compose_kerberized_kafka.yml')]
        return self.base_kerberized_kafka_cmd

    def setup_redis_cmd(self, instance, env_variables, docker_compose_yml_dir):
        self.with_redis = True
        env_variables['REDIS_HOST'] = self.redis_host
        env_variables['REDIS_EXTERNAL_PORT'] = str(self.redis_port)
        env_variables['REDIS_INTERNAL_PORT'] = "6379"

        self.base_cmd.extend(['--file', p.join(docker_compose_yml_dir, 'docker_compose_redis.yml')])
        self.base_redis_cmd = ['docker-compose', '--env-file', instance.env_file, '--project-name', self.project_name,
                                '--file', p.join(docker_compose_yml_dir, 'docker_compose_redis.yml')]
        return self.base_redis_cmd

    def setup_rabbitmq_cmd(self, instance, env_variables, docker_compose_yml_dir):
        self.with_rabbitmq = True
        env_variables['RABBITMQ_HOST'] = self.rabbitmq_host
        env_variables['RABBITMQ_PORT'] = str(self.rabbitmq_port)
        env_variables['RABBITMQ_LOGS'] = self.rabbitmq_logs_dir
        env_variables['RABBITMQ_LOGS_FS'] = "bind"

        self.base_cmd.extend(['--file', p.join(docker_compose_yml_dir, 'docker_compose_rabbitmq.yml')])
        self.base_rabbitmq_cmd = ['docker-compose', '--env-file', instance.env_file, '--project-name', self.project_name,
                                    '--file', p.join(docker_compose_yml_dir, 'docker_compose_rabbitmq.yml')]
        return self.base_rabbitmq_cmd

    def setup_mongo_cmd(self, instance, env_variables, docker_compose_yml_dir):
        self.with_mongo = True
        env_variables['MONGO_HOST'] = self.mongo_host
        env_variables['MONGO_EXTERNAL_PORT'] = str(self.mongo_port)
        env_variables['MONGO_INTERNAL_PORT'] = "27017"
        self.base_cmd.extend(['--file', p.join(docker_compose_yml_dir, 'docker_compose_mongo.yml')])
        self.base_mongo_cmd = ['docker-compose', '--env-file', instance.env_file, '--project-name', self.project_name,
                                '--file', p.join(docker_compose_yml_dir, 'docker_compose_mongo.yml')]
        return self.base_mongo_cmd

    def setup_minio_cmd(self, instance, env_variables, docker_compose_yml_dir):
        self.with_minio = True        
        cert_d = p.join(self.minio_dir, "certs")
        env_variables['MINIO_CERTS_DIR'] = cert_d
        env_variables['MINIO_PORT'] = str(self.minio_port)
        env_variables['SSL_CERT_FILE'] = p.join(self.base_dir, cert_d, 'public.crt')

        self.base_cmd.extend(['--file', p.join(docker_compose_yml_dir, 'docker_compose_minio.yml')])
        self.base_minio_cmd = ['docker-compose', '--env-file', instance.env_file, '--project-name', self.project_name,
                                '--file', p.join(docker_compose_yml_dir, 'docker_compose_minio.yml')]
        return self.base_minio_cmd

    def setup_cassandra_cmd(self, instance, env_variables, docker_compose_yml_dir):
        self.with_cassandra = True
        env_variables['CASSANDRA_PORT'] = str(self.cassandra_port)
        self.base_cmd.extend(['--file', p.join(docker_compose_yml_dir, 'docker_compose_cassandra.yml')])
        self.base_cassandra_cmd = ['docker-compose', '--env-file', instance.env_file, '--project-name', self.project_name,
                                    '--file', p.join(docker_compose_yml_dir, 'docker_compose_cassandra.yml')]
        return self.base_cassandra_cmd


    def add_instance(self, name, base_config_dir=None, main_configs=None, user_configs=None, dictionaries=None,
                     macros=None, with_zookeeper=False, with_zookeeper_secure=False,
                     with_mysql_client=False, with_mysql=False, with_mysql8=False, with_mysql_cluster=False, 
                     with_kafka=False, with_kerberized_kafka=False, with_rabbitmq=False, clickhouse_path_dir=None,
                     with_odbc_drivers=False, with_postgres=False, with_postgres_cluster=False, with_hdfs=False, with_kerberized_hdfs=False, with_mongo=False,
                     with_redis=False, with_minio=False, with_cassandra=False,
                     hostname=None, env_variables=None, image="yandex/clickhouse-integration-test", tag=None,
                     stay_alive=False, ipv4_address=None, ipv6_address=None, with_installed_binary=False, tmpfs=None,
                     zookeeper_docker_compose_path=None, minio_certs_dir=None, use_keeper=True,
                     main_config_name="config.xml", users_config_name="users.xml", copy_common_configs=True):

        """Add an instance to the cluster.

        name - the name of the instance directory and the value of the 'instance' macro in ClickHouse.
        base_config_dir - a directory with config.xml and users.xml files which will be copied to /etc/clickhouse-server/ directory
        main_configs - a list of config files that will be added to config.d/ directory
        user_configs - a list of config files that will be added to users.d/ directory
        with_zookeeper - if True, add ZooKeeper configuration to configs and ZooKeeper instances to the cluster.
        with_zookeeper_secure - if True, add ZooKeeper Secure configuration to configs and ZooKeeper instances to the cluster.
        """

        if self.is_up:
            raise Exception("Can\'t add instance %s: cluster is already up!" % name)

        if name in self.instances:
            raise Exception("Can\'t add instance `%s': there is already an instance with the same name!" % name)

        if tag is None:
            tag = self.docker_base_tag
        if not env_variables:
            env_variables = {}

        self.use_keeper = use_keeper

        # Code coverage files will be placed in database directory
        # (affect only WITH_COVERAGE=1 build)
        env_variables['LLVM_PROFILE_FILE'] = '/var/lib/clickhouse/server_%h_%p_%m.profraw'

        instance = ClickHouseInstance(
            cluster=self,
            base_path=self.base_dir,
            name=name,
            base_config_dir=base_config_dir if base_config_dir else self.base_config_dir,
            custom_main_configs=main_configs or [],
            custom_user_configs=user_configs or [],
            custom_dictionaries=dictionaries or [],
            macros=macros or {},
            with_zookeeper=with_zookeeper,
            zookeeper_config_path=self.zookeeper_config_path,
            with_mysql_client=with_mysql_client,
            with_mysql=with_mysql,
            with_mysql8=with_mysql8,
            with_mysql_cluster=with_mysql_cluster,
            with_kafka=with_kafka,
            with_kerberized_kafka=with_kerberized_kafka,
            with_rabbitmq=with_rabbitmq,
            with_kerberized_hdfs=with_kerberized_hdfs,
            with_mongo=with_mongo,
            with_redis=with_redis,
            with_minio=with_minio,
            with_cassandra=with_cassandra,
            server_bin_path=self.server_bin_path,
            odbc_bridge_bin_path=self.odbc_bridge_bin_path,
            library_bridge_bin_path=self.library_bridge_bin_path,
            clickhouse_path_dir=clickhouse_path_dir,
            with_odbc_drivers=with_odbc_drivers,
            with_postgres=with_postgres,
            with_postgres_cluster=with_postgres_cluster,
            hostname=hostname,
            env_variables=env_variables,
            image=image,
            tag=tag,
            stay_alive=stay_alive,
            ipv4_address=ipv4_address,
            ipv6_address=ipv6_address,
            with_installed_binary=with_installed_binary,
            main_config_name=main_config_name,
            users_config_name=users_config_name,
            copy_common_configs=copy_common_configs,
            tmpfs=tmpfs or [])

        docker_compose_yml_dir = get_docker_compose_path()

        self.instances[name] = instance
        if ipv4_address is not None or ipv6_address is not None:
            self.with_net_trics = True
            self.base_cmd.extend(['--file', p.join(docker_compose_yml_dir, 'docker_compose_net.yml')])

        self.base_cmd.extend(['--file', instance.docker_compose_path])

        cmds = []
        if with_zookeeper_secure and not self.with_zookeeper_secure:
            cmds.append(self.setup_zookeeper_secure_cmd(instance, env_variables, docker_compose_yml_dir))

        if with_zookeeper and not self.with_zookeeper:
            if self.use_keeper:
                cmds.append(self.setup_keeper_cmd(instance, env_variables, docker_compose_yml_dir))
            else:
                cmds.append(self.setup_zookeeper_cmd(instance, env_variables, docker_compose_yml_dir))

        if with_mysql_client and not self.with_mysql_client:
            cmds.append(self.setup_mysql_client_cmd(instance, env_variables, docker_compose_yml_dir))

        if with_mysql and not self.with_mysql:
            cmds.append(self.setup_mysql_cmd(instance, env_variables, docker_compose_yml_dir))

        if with_mysql8 and not self.with_mysql8:
            cmds.append(self.setup_mysql8_cmd(instance, env_variables, docker_compose_yml_dir))

        if with_mysql_cluster and not self.with_mysql_cluster:
            cmds.append(self.setup_mysql_cluster_cmd(instance, env_variables, docker_compose_yml_dir))

        if with_postgres and not self.with_postgres:
            cmds.append(self.setup_postgres_cmd(instance, env_variables, docker_compose_yml_dir))

        if with_postgres_cluster and not self.with_postgres_cluster:
            cmds.append(self.setup_postgres_cluster_cmd(instance, env_variables, docker_compose_yml_dir))

        if with_odbc_drivers and not self.with_odbc_drivers:
            self.with_odbc_drivers = True
            if not self.with_mysql:
                cmds.append(self.setup_mysql_cmd(instance, env_variables, docker_compose_yml_dir))

            if not self.with_postgres:
                cmds.append(self.setup_postgres_cmd(instance, env_variables, docker_compose_yml_dir))

        if with_kafka and not self.with_kafka:
            cmds.append(self.setup_kafka_cmd(instance, env_variables, docker_compose_yml_dir))

        if with_kerberized_kafka and not self.with_kerberized_kafka:
            cmds.append(self.setup_kerberized_kafka_cmd(instance, env_variables, docker_compose_yml_dir))

        if with_rabbitmq and not self.with_rabbitmq:
            cmds.append(self.setup_rabbitmq_cmd(instance, env_variables, docker_compose_yml_dir))

        if with_hdfs and not self.with_hdfs:
            cmds.append(self.setup_hdfs_cmd(instance, env_variables, docker_compose_yml_dir))

        if with_kerberized_hdfs and not self.with_kerberized_hdfs:
            cmds.append(self.setup_kerberized_hdfs_cmd(instance, env_variables, docker_compose_yml_dir))

        if with_mongo and not self.with_mongo:
            cmds.append(self.setup_mongo_cmd(instance, env_variables, docker_compose_yml_dir))

        if self.with_net_trics:
            for cmd in cmds:
                cmd.extend(['--file', p.join(docker_compose_yml_dir, 'docker_compose_net.yml')])

        if with_redis and not self.with_redis:
            cmds.append(self.setup_redis_cmd(instance, env_variables, docker_compose_yml_dir))

        if with_minio and not self.with_minio:
            cmds.append(self.setup_minio_cmd(instance, env_variables, docker_compose_yml_dir))

        if minio_certs_dir is not None:
            if self.minio_certs_dir is None:
                self.minio_certs_dir = minio_certs_dir
            else:
                raise Exception("Overwriting minio certs dir") 

        if with_cassandra and not self.with_cassandra:
            cmds.append(self.setup_cassandra_cmd(instance, env_variables, docker_compose_yml_dir))

        logging.debug("Cluster name:{} project_name:{}. Added instance name:{} tag:{} base_cmd:{} docker_compose_yml_dir:{}".format(
            self.name, self.project_name, name, tag, self.base_cmd, docker_compose_yml_dir))
        return instance

    def get_instance_docker_id(self, instance_name):
        # According to how docker-compose names containers.
        return self.project_name + '_' + instance_name + '_1'

    def _replace(self, path, what, to):
        with open(path, 'r') as p:
            data = p.read()
        data = data.replace(what, to)
        with open(path, 'w') as p:
            p.write(data)

    def restart_instance_with_ip_change(self, node, new_ip):
        if '::' in new_ip:
            if node.ipv6_address is None:
                raise Exception("You should specity ipv6_address in add_node method")
            self._replace(node.docker_compose_path, node.ipv6_address, new_ip)
            node.ipv6_address = new_ip
        else:
            if node.ipv4_address is None:
                raise Exception("You should specity ipv4_address in add_node method")
            self._replace(node.docker_compose_path, node.ipv4_address, new_ip)
            node.ipv4_address = new_ip
        run_and_check(self.base_cmd + ["stop", node.name])
        run_and_check(self.base_cmd + ["rm", "--force", "--stop", node.name])
        run_and_check(self.base_cmd + ["up", "--force-recreate", "--no-deps", "-d", node.name])
        node.ip_address = self.get_instance_ip(node.name)
        node.client = Client(node.ip_address, command=self.client_bin_path)
<<<<<<< HEAD
        node.wait_for_start(start_timeout=180.0, connection_timeout=600.0)  # seconds
=======
        print("Restart node with ip change")
        # In builds with sanitizer the server can take a long time to start
        node.wait_for_start(start_timeout=60.0, connection_timeout=600.0)  # seconds
        print("Restarted")
>>>>>>> 5dda97be
        return node

    def restart_service(self, service_name):
        run_and_check(self.base_cmd + ["restart", service_name])

    def get_instance_ip(self, instance_name):
        logging.debug("get_instance_ip instance_name={}".format(instance_name))
        docker_id = self.get_instance_docker_id(instance_name)
        # for cont in self.docker_client.containers.list():
            # logging.debug("CONTAINERS LIST: ID={} NAME={} STATUS={}".format(cont.id, cont.name, cont.status))
        handle = self.docker_client.containers.get(docker_id)
        return list(handle.attrs['NetworkSettings']['Networks'].values())[0]['IPAddress']

    def get_container_id(self, instance_name):
        return self.get_instance_docker_id(instance_name)
        # docker_id = self.get_instance_docker_id(instance_name)
        # handle = self.docker_client.containers.get(docker_id)
        # return handle.attrs['Id']

    def get_container_logs(self, instance_name):
        container_id = self.get_container_id(instance_name)
        return self.docker_client.api.logs(container_id).decode()

    def exec_in_container(self, container_id, cmd, detach=False, nothrow=False, use_cli=True, **kwargs):
        if use_cli:
            logging.debug(f"run container_id:{container_id} detach:{detach} nothrow:{nothrow} cmd: {cmd}")
            result = subprocess_check_call(["docker", "exec", container_id] + cmd, detach=detach, nothrow=nothrow)
            return result
        else:
            exec_id = self.docker_client.api.exec_create(container_id, cmd, **kwargs)
            output = self.docker_client.api.exec_start(exec_id, detach=detach)

            exit_code = self.docker_client.api.exec_inspect(exec_id)['ExitCode']
            if exit_code:
                container_info = self.docker_client.api.inspect_container(container_id)
                image_id = container_info.get('Image')
                image_info = self.docker_client.api.inspect_image(image_id)
                logging.debug(("Command failed in container {}: ".format(container_id)))
                pprint.pprint(container_info)
                logging.debug("")
                logging.debug(("Container {} uses image {}: ".format(container_id, image_id)))
                pprint.pprint(image_info)
                logging.debug("")
                message = 'Cmd "{}" failed in container {}. Return code {}. Output: {}'.format(' '.join(cmd), container_id,
                                                                                            exit_code, output)
                if nothrow:
                    logging.debug(message)
                else:
                    raise Exception(message)
            if not detach:
                return output.decode()
            return output

    def copy_file_to_container(self, container_id, local_path, dest_path):
        with open(local_path, "r") as fdata:
            data = fdata.read()
            encodedBytes = base64.b64encode(data.encode("utf-8"))
            encodedStr = str(encodedBytes, "utf-8")
            self.exec_in_container(container_id,
                                   ["bash", "-c", "echo {} | base64 --decode > {}".format(encodedStr, dest_path)],
                                   user='root')

    def wait_mysql_client_to_start(self, timeout=180):
        start = time.time()
        errors = []
        self.mysql_client_container = self.get_docker_handle(self.get_instance_docker_id(self.mysql_client_host))

        while time.time() - start < timeout:
            try:
                info = self.mysql_client_container.client.api.inspect_container(self.mysql_client_container.name)
                if info['State']['Health']['Status'] == 'healthy':
                    logging.debug("Mysql Client Container Started")
                    break
                time.sleep(1)

                return
            except Exception as ex:
                errors += [str(ex)]
                time.sleep(1)

        subprocess_call(['docker-compose', 'ps', '--services', '--all'])
        logging.error("Can't connect to MySQL Client:{}".format(errors))
        raise Exception("Cannot wait MySQL Client container")

    def wait_mysql_to_start(self, timeout=180):
        self.mysql_ip = self.get_instance_ip('mysql57')
        start = time.time()
        errors = []
        while time.time() - start < timeout:
            try:
                conn = pymysql.connect(user='root', password='clickhouse', host=self.mysql_ip, port=self.mysql_port)
                conn.close()
                logging.debug("Mysql Started")
                return
            except Exception as ex:
                errors += [str(ex)]
                time.sleep(0.5)

        subprocess_call(['docker-compose', 'ps', '--services', '--all'])
        logging.error("Can't connect to MySQL:{}".format(errors))
        raise Exception("Cannot wait MySQL container")

    def wait_mysql8_to_start(self, timeout=180):
        self.mysql8_ip = self.get_instance_ip('mysql80')
        start = time.time()
        while time.time() - start < timeout:
            try:
                conn = pymysql.connect(user='root', password='clickhouse', host=self.mysql8_ip, port=self.mysql8_port)
                conn.close()
                logging.debug("Mysql 8 Started")
                return
            except Exception as ex:
                logging.debug("Can't connect to MySQL 8 " + str(ex))
                time.sleep(0.5)

        subprocess_call(['docker-compose', 'ps', '--services', '--all'])
        raise Exception("Cannot wait MySQL 8 container")

    def wait_mysql_cluster_to_start(self, timeout=180):
        self.mysql2_ip = self.get_instance_ip(self.mysql2_host)
        self.mysql3_ip = self.get_instance_ip(self.mysql3_host)
        self.mysql4_ip = self.get_instance_ip(self.mysql4_host)
        start = time.time()
        errors = []
        while time.time() - start < timeout:
            try:
                for ip in [self.mysql2_ip, self.mysql3_ip, self.mysql4_ip]:
                    conn = pymysql.connect(user='root', password='clickhouse', host=ip, port=self.mysql_port)
                    conn.close()
                    logging.debug(f"Mysql Started {ip}")
                return
            except Exception as ex:
                errors += [str(ex)]
                time.sleep(0.5)

        subprocess_call(['docker-compose', 'ps', '--services', '--all'])
        logging.error("Can't connect to MySQL:{}".format(errors))
        raise Exception("Cannot wait MySQL container")

    def wait_postgres_to_start(self, timeout=180):
        self.postgres_ip = self.get_instance_ip(self.postgres_host)
        start = time.time()
        while time.time() - start < timeout:
            try:
                conn = psycopg2.connect(host=self.postgres_ip, port=self.postgres_port, user='postgres', password='mysecretpassword')
                conn.close()
                logging.debug("Postgres Started")
                return
            except Exception as ex:
                logging.debug("Can't connect to Postgres " + str(ex))
                time.sleep(0.5)

        raise Exception("Cannot wait Postgres container")

    def wait_postgres_cluster_to_start(self, timeout=180):
        self.postgres2_ip = self.get_instance_ip(self.postgres2_host)
        self.postgres3_ip = self.get_instance_ip(self.postgres3_host)
        self.postgres4_ip = self.get_instance_ip(self.postgres4_host)
        start = time.time()
        for ip in [self.postgres2_ip, self.postgres3_ip, self.postgres4_ip]:
            while time.time() - start < timeout:
                try:
                    conn = psycopg2.connect(host=ip, port=self.postgres_port, user='postgres', password='mysecretpassword')
                    conn.close()
                    logging.debug("Postgres Cluster Started")
                    return
                except Exception as ex:
                    logging.debug("Can't connect to Postgres " + str(ex))
                    time.sleep(0.5)

        raise Exception("Cannot wait Postgres container")

    def wait_rabbitmq_to_start(self, timeout=180):
        self.rabbitmq_ip = self.get_instance_ip(self.rabbitmq_host)

        start = time.time()
        while time.time() - start < timeout:
            try:
                if check_rabbitmq_is_available(self.rabbitmq_docker_id):
                    logging.debug("RabbitMQ is available")
                    if enable_consistent_hash_plugin(self.rabbitmq_docker_id):
                        logging.debug("RabbitMQ consistent hash plugin is available")
                        return
                time.sleep(0.5)
            except Exception as ex:
                logging.debug("Can't connect to RabbitMQ " + str(ex))
                time.sleep(0.5)

        raise Exception("Cannot wait RabbitMQ container")

    def wait_zookeeper_secure_to_start(self, timeout=20):
        logging.debug("Wait ZooKeeper Secure to start")
        start = time.time()
        while time.time() - start < timeout:
            try:
                for instance in ['zoo1', 'zoo2', 'zoo3']:
                    conn = self.get_kazoo_client(instance)
                    conn.get_children('/')
                    conn.stop()
                logging.debug("All instances of ZooKeeper Secure started")
                return
            except Exception as ex:
                logging.debug("Can't connect to ZooKeeper secure " + str(ex))
                time.sleep(0.5)

        raise Exception("Cannot wait ZooKeeper secure container")

    def wait_zookeeper_to_start(self, timeout=180):
        logging.debug("Wait ZooKeeper to start")
        start = time.time()
        while time.time() - start < timeout:
            try:
                for instance in ['zoo1', 'zoo2', 'zoo3']:
                    conn = self.get_kazoo_client(instance)
                    conn.get_children('/')
                    conn.stop()
                logging.debug("All instances of ZooKeeper started")
                return
            except Exception as ex:
                logging.debug("Can't connect to ZooKeeper " + str(ex))
                time.sleep(0.5)

        raise Exception("Cannot wait ZooKeeper container")

    def make_hdfs_api(self, timeout=180, kerberized=False):
        hdfs_api = None
        if kerberized:
            keytab = p.abspath(p.join(self.instances['node1'].path, "secrets/clickhouse.keytab"))
            krb_conf = p.abspath(p.join(self.instances['node1'].path, "secrets/krb_long.conf"))
            hdfs_ip = self.get_instance_ip('kerberizedhdfs1')
            # logging.debug("kerberizedhdfs1 ip ", hdfs_ip)
            kdc_ip = self.get_instance_ip('hdfskerberos')
            # logging.debug("kdc_ip ", kdc_ip)
            hdfs_api = HDFSApi(user="root",
                              timeout=timeout,
                              kerberized=True,
                              principal="root@TEST.CLICKHOUSE.TECH",
                              keytab=keytab,
                              krb_conf=krb_conf,
                              host="localhost",
                              protocol="http",
                              proxy_port=self.hdfs_kerberized_name_port,
                              data_port=self.hdfs_kerberized_data_port,
                              hdfs_ip=hdfs_ip,
                              kdc_ip=kdc_ip)                         
        else:
            logging.debug("Create HDFSApi host={}".format("localhost"))
            hdfs_api = HDFSApi(user="root", host="localhost", data_port=self.hdfs_data_port, proxy_port=self.hdfs_name_port)
        return hdfs_api

    def wait_kafka_is_available(self, kafka_docker_id, kafka_port, max_retries=50):
        retries = 0
        while True:
            if check_kafka_is_available(kafka_docker_id, kafka_port):
                break
            else:
                retries += 1
                if retries > max_retries:
                    raise Exception("Kafka is not available")
                logging.debug("Waiting for Kafka to start up")
                time.sleep(1)


    def wait_hdfs_to_start(self, hdfs_api, timeout=300):
        self.hdfs_ip = self.get_instance_ip(self.hdfs_host)
        start = time.time()
        while time.time() - start < timeout:
            try:
                hdfs_api.write_data("/somefilewithrandomname222", "1")
                logging.debug("Connected to HDFS and SafeMode disabled! ")
                return
            except Exception as ex:
                logging.debug("Can't connect to HDFS " + str(ex))
                time.sleep(1)

        raise Exception("Can't wait HDFS to start")

    def wait_mongo_to_start(self, timeout=180):
        connection_str = 'mongodb://{user}:{password}@{host}:{port}'.format(
            host='localhost', port=self.mongo_port, user='root', password='clickhouse')
        connection = pymongo.MongoClient(connection_str)
        start = time.time()
        while time.time() - start < timeout:
            try:
                connection.list_database_names()
                logging.debug(f"Connected to Mongo dbs: {connection.database_names()}")
                return
            except Exception as ex:
                logging.debug("Can't connect to Mongo " + str(ex))
                time.sleep(1)

    def wait_minio_to_start(self, timeout=180, secure=False):
        self.minio_ip = self.get_instance_ip(self.minio_host)
        self.minio_redirect_ip = self.get_instance_ip(self.minio_redirect_host)


        os.environ['SSL_CERT_FILE'] = p.join(self.base_dir, self.minio_dir, 'certs', 'public.crt')
        minio_client = Minio(f'{self.minio_ip}:{self.minio_port}',
                             access_key='minio',
                             secret_key='minio123',
                             secure=secure,
                             http_client=urllib3.PoolManager(cert_reqs='CERT_NONE')) # disable SSL check as we test ClickHouse and not Python library
        start = time.time()
        while time.time() - start < timeout:
            try:
                minio_client.list_buckets()

                logging.debug("Connected to Minio.")

                buckets = [self.minio_bucket, self.minio_bucket_2]

                for bucket in buckets:
                    if minio_client.bucket_exists(bucket):
                        delete_object_list = map(
                            lambda x: DeleteObject(x.object_name),
                            minio_client.list_objects(bucket, recursive=True),
                        )
                        errors = minio_client.remove_objects(bucket, delete_object_list)
                        for error in errors:
                            logging.error(f"Error occured when deleting object {error}")
                        minio_client.remove_bucket(bucket)
                    minio_client.make_bucket(bucket)
                    logging.debug("S3 bucket '%s' created", bucket)

                self.minio_client = minio_client
                return
            except Exception as ex:
                logging.debug("Can't connect to Minio: %s", str(ex))
                time.sleep(1)

        raise Exception("Can't wait Minio to start")

    def wait_schema_registry_to_start(self, timeout=180):
        sr_client = CachedSchemaRegistryClient({"url":'http://localhost:{}'.format(self.schema_registry_port)})
        start = time.time()
        while time.time() - start < timeout:
            try:
                sr_client._send_request(sr_client.url)
                logging.debug("Connected to SchemaRegistry")
                return sr_client
            except Exception as ex:
                logging.debug(("Can't connect to SchemaRegistry: %s", str(ex)))
                time.sleep(1)

        raise Exception("Can't wait Schema Registry to start")

        
    def wait_cassandra_to_start(self, timeout=180):
        self.cassandra_ip = self.get_instance_ip(self.cassandra_host)
        cass_client = cassandra.cluster.Cluster([self.cassandra_ip], port=self.cassandra_port, load_balancing_policy=RoundRobinPolicy())
        start = time.time()
        while time.time() - start < timeout:
            try:
                logging.info(f"Check Cassandra Online {self.cassandra_id} {self.cassandra_ip} {self.cassandra_port}")
                check = self.exec_in_container(self.cassandra_id, ["bash", "-c", f"/opt/cassandra/bin/cqlsh -u cassandra -p cassandra -e 'describe keyspaces' {self.cassandra_ip} {self.cassandra_port}"], user='root')
                logging.info("Cassandra Online")
                cass_client.connect()
                logging.info("Connected Clients to Cassandra")
                return
            except Exception as ex:
                logging.warning("Can't connect to Cassandra: %s", str(ex))
                time.sleep(1)

        raise Exception("Can't wait Cassandra to start")

    def start(self, destroy_dirs=True):
        logging.debug("Cluster start called. is_up={}, destroy_dirs={}".format(self.is_up, destroy_dirs))
        if self.is_up:
            return

        try:
            self.cleanup()
        except Exception as e:
            logging.warning("Cleanup failed:{e}")

        try:
            # clickhouse_pull_cmd = self.base_cmd + ['pull']
            # print(f"Pulling images for {self.base_cmd}")
            # retry_exception(10, 5, subprocess_check_call, Exception, clickhouse_pull_cmd)

            if destroy_dirs and p.exists(self.instances_dir):
                logging.debug(("Removing instances dir %s", self.instances_dir))
                shutil.rmtree(self.instances_dir)

            for instance in list(self.instances.values()):
                logging.debug(('Setup directory for instance: {} destroy_dirs: {}'.format(instance.name, destroy_dirs)))
                instance.create_dir(destroy_dir=destroy_dirs)

            _create_env_file(os.path.join(self.env_file), self.env_variables)
            self.docker_client = docker.DockerClient(base_url='unix:///var/run/docker.sock', version=self.docker_api_version, timeout=600)

            common_opts = ['up', '-d']

            if self.with_zookeeper_secure and self.base_zookeeper_cmd:
                logging.debug('Setup ZooKeeper Secure')
                logging.debug(f'Creating internal ZooKeeper dirs: {self.zookeeper_dirs_to_create}')
                for i in range(1,3):
                    if os.path.exists(self.zookeeper_instance_dir_prefix + f"{i}"):
                        shutil.rmtree(self.zookeeper_instance_dir_prefix + f"{i}")
                for dir in self.zookeeper_dirs_to_create:
                    os.makedirs(dir)
                run_and_check(self.base_zookeeper_cmd + common_opts, env=self.env)

                self.wait_zookeeper_secure_to_start()
                for command in self.pre_zookeeper_commands:
                    self.run_kazoo_commands_with_retries(command, repeats=5)

            if self.with_zookeeper and self.base_zookeeper_cmd:
                logging.debug('Setup ZooKeeper')
                logging.debug(f'Creating internal ZooKeeper dirs: {self.zookeeper_dirs_to_create}')
                if self.use_keeper:
                    for i in range(1,4):
                        if os.path.exists(self.keeper_instance_dir_prefix + f"{i}"):
                            shutil.rmtree(self.keeper_instance_dir_prefix + f"{i}")
                else:
                    for i in range(1,3):
                        if os.path.exists(self.zookeeper_instance_dir_prefix + f"{i}"):
                            shutil.rmtree(self.zookeeper_instance_dir_prefix + f"{i}")

                for dir in self.zookeeper_dirs_to_create:
                    os.makedirs(dir)
                
                if self.use_keeper: # TODO: remove hardcoded paths from here
                    for i in range(1,4):
                        shutil.copy(os.path.join(HELPERS_DIR, f'keeper_config{i}.xml'), os.path.join(self.keeper_instance_dir_prefix + f"{i}", "config" ))

                run_and_check(self.base_zookeeper_cmd + common_opts, env=self.env)

                self.wait_zookeeper_to_start()
                for command in self.pre_zookeeper_commands:
                    self.run_kazoo_commands_with_retries(command, repeats=5)

            if self.with_mysql_client and self.base_mysql_client_cmd:
                logging.debug('Setup MySQL Client')
                subprocess_check_call(self.base_mysql_client_cmd + common_opts)
                self.wait_mysql_client_to_start()

            if self.with_mysql and self.base_mysql_cmd:
                logging.debug('Setup MySQL')
                if os.path.exists(self.mysql_dir):
                    shutil.rmtree(self.mysql_dir)
                os.makedirs(self.mysql_logs_dir)
                os.chmod(self.mysql_logs_dir, stat.S_IRWXO)
                subprocess_check_call(self.base_mysql_cmd + common_opts)
                self.wait_mysql_to_start()

            if self.with_mysql8 and self.base_mysql8_cmd:
                logging.debug('Setup MySQL 8')
                if os.path.exists(self.mysql8_dir):
                    shutil.rmtree(self.mysql8_dir)
                os.makedirs(self.mysql8_logs_dir)
                os.chmod(self.mysql8_logs_dir, stat.S_IRWXO)
                subprocess_check_call(self.base_mysql8_cmd + common_opts)
                self.wait_mysql8_to_start()

            if self.with_mysql_cluster and self.base_mysql_cluster_cmd:
                print('Setup MySQL')
                if os.path.exists(self.mysql_cluster_dir):
                    shutil.rmtree(self.mysql_cluster_dir)
                os.makedirs(self.mysql_cluster_logs_dir)
                os.chmod(self.mysql_cluster_logs_dir, stat.S_IRWXO)

                subprocess_check_call(self.base_mysql_cluster_cmd + common_opts)
                self.wait_mysql_cluster_to_start()

            if self.with_postgres and self.base_postgres_cmd:
                logging.debug('Setup Postgres')
                if os.path.exists(self.postgres_dir):
                    shutil.rmtree(self.postgres_dir)
                os.makedirs(self.postgres_logs_dir)
                os.chmod(self.postgres_logs_dir, stat.S_IRWXO)

                subprocess_check_call(self.base_postgres_cmd + common_opts)
                self.wait_postgres_to_start()

            if self.with_postgres_cluster and self.base_postgres_cluster_cmd:
                print('Setup Postgres')
                os.makedirs(self.postgres2_logs_dir)
                os.chmod(self.postgres2_logs_dir, stat.S_IRWXO)
                os.makedirs(self.postgres3_logs_dir)
                os.chmod(self.postgres3_logs_dir, stat.S_IRWXO)
                os.makedirs(self.postgres4_logs_dir)
                os.chmod(self.postgres4_logs_dir, stat.S_IRWXO)
                subprocess_check_call(self.base_postgres_cluster_cmd + common_opts)
                self.wait_postgres_cluster_to_start()

            if self.with_kafka and self.base_kafka_cmd:
                logging.debug('Setup Kafka')
                subprocess_check_call(self.base_kafka_cmd + common_opts + ['--renew-anon-volumes'])
                self.wait_kafka_is_available(self.kafka_docker_id, self.kafka_port)
                self.wait_schema_registry_to_start()

            if self.with_kerberized_kafka and self.base_kerberized_kafka_cmd:
                logging.debug('Setup kerberized kafka')
                run_and_check(self.base_kerberized_kafka_cmd + common_opts + ['--renew-anon-volumes'])
                self.wait_kafka_is_available(self.kerberized_kafka_docker_id, self.kerberized_kafka_port, 100)

            if self.with_rabbitmq and self.base_rabbitmq_cmd:
                logging.debug('Setup RabbitMQ')
                os.makedirs(self.rabbitmq_logs_dir)
                os.chmod(self.rabbitmq_logs_dir, stat.S_IRWXO)
                subprocess_check_call(self.base_rabbitmq_cmd + common_opts + ['--renew-anon-volumes'])
                self.rabbitmq_docker_id = self.get_instance_docker_id('rabbitmq1')
                self.wait_rabbitmq_to_start()

            if self.with_hdfs and self.base_hdfs_cmd:
                logging.debug('Setup HDFS')
                os.makedirs(self.hdfs_logs_dir)
                os.chmod(self.hdfs_logs_dir, stat.S_IRWXO)
                subprocess_check_call(self.base_hdfs_cmd + common_opts)
                hdfs_api = self.make_hdfs_api()
                self.wait_hdfs_to_start(hdfs_api)

            if self.with_kerberized_hdfs and self.base_kerberized_hdfs_cmd:
                logging.debug('Setup kerberized HDFS')
                os.makedirs(self.hdfs_kerberized_logs_dir)
                os.chmod(self.hdfs_kerberized_logs_dir, stat.S_IRWXO)
                run_and_check(self.base_kerberized_hdfs_cmd + common_opts)
                hdfs_api = self.make_hdfs_api(kerberized=True)
                self.wait_hdfs_to_start(hdfs_api)

            if self.with_mongo and self.base_mongo_cmd:
                logging.debug('Setup Mongo')
                run_and_check(self.base_mongo_cmd + common_opts)
                self.wait_mongo_to_start(30)

            if self.with_redis and self.base_redis_cmd:
                logging.debug('Setup Redis')
                subprocess_check_call(self.base_redis_cmd + common_opts)
                time.sleep(10)

            if self.with_minio and self.base_minio_cmd:
                # Copy minio certificates to minio/certs
                os.mkdir(self.minio_dir)
                if self.minio_certs_dir is None:
                    os.mkdir(os.path.join(self.minio_dir, 'certs'))
                else:
                    shutil.copytree(os.path.join(self.base_dir, self.minio_certs_dir), os.path.join(self.minio_dir, 'certs'))

                minio_start_cmd = self.base_minio_cmd + common_opts

                logging.info("Trying to create Minio instance by command %s", ' '.join(map(str, minio_start_cmd)))
                run_and_check(minio_start_cmd)
                logging.info("Trying to connect to Minio...")
                self.wait_minio_to_start(secure=self.minio_certs_dir is not None)

            if self.with_cassandra and self.base_cassandra_cmd:
                subprocess_check_call(self.base_cassandra_cmd + ['up', '-d'])
                self.wait_cassandra_to_start()

            clickhouse_start_cmd = self.base_cmd + ['up', '-d', '--no-recreate']
            logging.debug(("Trying to create ClickHouse instance by command %s", ' '.join(map(str, clickhouse_start_cmd))))
            self.up_called = True
            run_and_check(clickhouse_start_cmd)
            logging.debug("ClickHouse instance created")

            start_timeout = 180.0  # seconds
            for instance in self.instances.values():
                instance.docker_client = self.docker_client
                instance.ip_address = self.get_instance_ip(instance.name)

                logging.debug("Waiting for ClickHouse start...")
                instance.wait_for_start(start_timeout)
                logging.debug("ClickHouse started")

                instance.client = Client(instance.ip_address, command=self.client_bin_path)

            self.is_up = True

        except BaseException as e:
            logging.debug("Failed to start cluster: ")
            logging.debug(str(e))
            logging.debug(traceback.print_exc())
            self.shutdown()
            raise

    def shutdown(self, kill=True):
        sanitizer_assert_instance = None
        fatal_log = None
        if self.up_called:
            with open(self.docker_logs_path, "w+") as f:
                try:
                    subprocess.check_call(self.base_cmd + ['logs'], stdout=f)   # STYLE_CHECK_ALLOW_SUBPROCESS_CHECK_CALL
                except Exception as e:
                    logging.debug("Unable to get logs from docker.")
                f.seek(0)
                for line in f:
                    if SANITIZER_SIGN in line:
                        sanitizer_assert_instance = line.split('|')[0].strip()
                        break

            for name, instance in self.instances.items():
                try:
                    if not instance.is_up:
                        continue
                    if instance.contains_in_log(SANITIZER_SIGN):
                        sanitizer_assert_instance = instance.grep_in_log(SANITIZER_SIGN)
                        logging.ERROR(f"Sanitizer in instance {name} log {sanitizer_assert_instance}")

                    if instance.contains_in_log("Fatal"):
                        fatal_log = instance.grep_in_log("Fatal")
                        logging.ERROR(f"Crash in instance {name} fatal log {fatal_log}")
                except Exception as e:
                    logging.error(f"Failed to check fails in logs: {e}")

            if kill:
                try:
                    run_and_check(self.base_cmd + ['stop', '--timeout', '20'])
                except Exception as e:
                    logging.debug("Kill command failed during shutdown. {}".format(repr(e)))
                    logging.debug("Trying to kill forcefully")
                    run_and_check(self.base_cmd + ['kill'])

            try:
                subprocess_check_call(self.base_cmd + ['down', '--volumes'])
            except Exception as e:
                logging.debug("Down + remove orphans failed durung shutdown. {}".format(repr(e)))

        self.cleanup()

        self.is_up = False

        self.docker_client = None

        for instance in list(self.instances.values()):
            instance.docker_client = None
            instance.ip_address = None
            instance.client = None

        if sanitizer_assert_instance is not None:
            raise Exception(
                "Sanitizer assert found in {} for instance {}".format(self.docker_logs_path, sanitizer_assert_instance))


    def pause_container(self, instance_name):
        subprocess_check_call(self.base_cmd + ['pause', instance_name])

    #    subprocess_check_call(self.base_cmd + ['kill', '-s SIGSTOP', instance_name])

    def unpause_container(self, instance_name):
        subprocess_check_call(self.base_cmd + ['unpause', instance_name])

    #    subprocess_check_call(self.base_cmd + ['kill', '-s SIGCONT', instance_name])

    def open_bash_shell(self, instance_name):
        os.system(' '.join(self.base_cmd + ['exec', instance_name, '/bin/bash']))

    def get_kazoo_client(self, zoo_instance_name):
        use_ssl = False
        if self.with_zookeeper_secure:
            port = self.zookeeper_secure_port
            use_ssl = True
        elif self.with_zookeeper:
            port = self.zookeeper_port
        else:
            raise Exception("Cluster has no ZooKeeper")

        ip = self.get_instance_ip(zoo_instance_name)
        logging.debug(f"get_kazoo_client: {zoo_instance_name}, ip:{ip}, port:{port}, use_ssl:{use_ssl}")
        zk = KazooClient(hosts=f"{ip}:{port}", use_ssl=use_ssl, verify_certs=False, certfile=self.zookeeper_certfile,
                         keyfile=self.zookeeper_keyfile)
        zk.start()
        return zk

    def run_kazoo_commands_with_retries(self, kazoo_callback, zoo_instance_name='zoo1', repeats=1, sleep_for=1):
        zk = self.get_kazoo_client(zoo_instance_name)
        logging.debug(f"run_kazoo_commands_with_retries: {zoo_instance_name}, {kazoo_callback}")
        for i in range(repeats - 1):
            try:
                kazoo_callback(zk)
                return
            except KazooException as e:
                logging.debug(repr(e))
                time.sleep(sleep_for)
        kazoo_callback(zk)
        zk.stop()

    def add_zookeeper_startup_command(self, command):
        self.pre_zookeeper_commands.append(command)

    def stop_zookeeper_nodes(self, zk_nodes):
        for n in zk_nodes:
            logging.info("Stopping zookeeper node: %s", n)
            subprocess_check_call(self.base_zookeeper_cmd + ["stop", n])

    def start_zookeeper_nodes(self, zk_nodes):
        for n in zk_nodes:
            logging.info("Starting zookeeper node: %s", n)
            subprocess_check_call(self.base_zookeeper_cmd + ["start", n])


CLICKHOUSE_START_COMMAND = "clickhouse server --config-file=/etc/clickhouse-server/{main_config_file}" \
                           " --log-file=/var/log/clickhouse-server/clickhouse-server.log " \
                           " --errorlog-file=/var/log/clickhouse-server/clickhouse-server.err.log"

CLICKHOUSE_STAY_ALIVE_COMMAND = 'bash -c "{} --daemon; tail -f /dev/null"'.format(CLICKHOUSE_START_COMMAND)

DOCKER_COMPOSE_TEMPLATE = '''
version: '2.3'
services:
    {name}:
        image: {image}:{tag}
        hostname: {hostname}
        volumes:
            - {instance_config_dir}:/etc/clickhouse-server/
            - {db_dir}:/var/lib/clickhouse/
            - {logs_dir}:/var/log/clickhouse-server/
            - /etc/passwd:/etc/passwd:ro
            {binary_volume}
            {odbc_bridge_volume}
            {library_bridge_volume}
            {odbc_ini_path}
            {keytab_path}
            {krb5_conf}
        entrypoint: {entrypoint_cmd}
        tmpfs: {tmpfs}
        cap_add:
            - SYS_PTRACE
            - NET_ADMIN
            - IPC_LOCK
            - SYS_NICE
        depends_on: {depends_on}
        user: '{user}'
        env_file:
            - {env_file}
        security_opt:
            - label:disable
        dns_opt:
            - attempts:2
            - timeout:1
            - inet6
            - rotate
        {networks}
            {app_net}
                {ipv4_address}
                {ipv6_address}
                {net_aliases}
                    {net_alias1}
'''


class ClickHouseInstance:

    def __init__(
            self, cluster, base_path, name, base_config_dir, custom_main_configs, custom_user_configs,
            custom_dictionaries,
            macros, with_zookeeper, zookeeper_config_path, with_mysql_client,  with_mysql, with_mysql8, with_mysql_cluster, with_kafka, with_kerberized_kafka,
            with_rabbitmq, with_kerberized_hdfs, with_mongo, with_redis, with_minio,
            with_cassandra, server_bin_path, odbc_bridge_bin_path, library_bridge_bin_path, clickhouse_path_dir, with_odbc_drivers, with_postgres, with_postgres_cluster,
            clickhouse_start_command=CLICKHOUSE_START_COMMAND,
            main_config_name="config.xml", users_config_name="users.xml", copy_common_configs=True,
            hostname=None, env_variables=None,
            image="yandex/clickhouse-integration-test", tag="latest",
            stay_alive=False, ipv4_address=None, ipv6_address=None, with_installed_binary=False, tmpfs=None):

        self.name = name
        self.base_cmd = cluster.base_cmd
        self.docker_id = cluster.get_instance_docker_id(self.name)
        self.cluster = cluster
        self.hostname = hostname if hostname is not None else self.name

        self.tmpfs = tmpfs or []
        self.base_config_dir = p.abspath(p.join(base_path, base_config_dir)) if base_config_dir else None
        self.custom_main_config_paths = [p.abspath(p.join(base_path, c)) for c in custom_main_configs]
        self.custom_user_config_paths = [p.abspath(p.join(base_path, c)) for c in custom_user_configs]
        self.custom_dictionaries_paths = [p.abspath(p.join(base_path, c)) for c in custom_dictionaries]
        self.clickhouse_path_dir = p.abspath(p.join(base_path, clickhouse_path_dir)) if clickhouse_path_dir else None
        self.kerberos_secrets_dir = p.abspath(p.join(base_path, 'secrets'))
        self.macros = macros if macros is not None else {}
        self.with_zookeeper = with_zookeeper
        self.zookeeper_config_path = zookeeper_config_path

        self.server_bin_path = server_bin_path
        self.odbc_bridge_bin_path = odbc_bridge_bin_path
        self.library_bridge_bin_path = library_bridge_bin_path

        self.with_mysql_client = with_mysql_client
        self.with_mysql = with_mysql
        self.with_mysql8 = with_mysql8
        self.with_mysql_cluster = with_mysql_cluster
        self.with_postgres = with_postgres
        self.with_postgres_cluster = with_postgres_cluster
        self.with_kafka = with_kafka
        self.with_kerberized_kafka = with_kerberized_kafka
        self.with_rabbitmq = with_rabbitmq
        self.with_kerberized_hdfs = with_kerberized_hdfs
        self.with_mongo = with_mongo
        self.with_redis = with_redis
        self.with_minio = with_minio
        self.with_cassandra = with_cassandra

        self.main_config_name = main_config_name
        self.users_config_name = users_config_name
        self.copy_common_configs = copy_common_configs

        self.clickhouse_start_command = clickhouse_start_command.replace("{main_config_file}", self.main_config_name)

        self.path = p.join(self.cluster.instances_dir, name)
        self.docker_compose_path = p.join(self.path, 'docker-compose.yml')
        self.env_variables = env_variables or {}
        self.env_file = self.cluster.env_file
        if with_odbc_drivers:
            self.odbc_ini_path = self.path + "/odbc.ini:/etc/odbc.ini"
            self.with_mysql = True
        else:
            self.odbc_ini_path = ""

        if with_kerberized_kafka or with_kerberized_hdfs:
            self.keytab_path = '- ' + os.path.dirname(self.docker_compose_path) + "/secrets:/tmp/keytab"
            self.krb5_conf = '- ' + os.path.dirname(self.docker_compose_path) + "/secrets/krb.conf:/etc/krb5.conf:ro"
        else:
            self.keytab_path = ""
            self.krb5_conf = ""

        self.docker_client = None
        self.ip_address = None
        self.client = None
        self.image = image
        self.tag = tag
        self.stay_alive = stay_alive
        self.ipv4_address = ipv4_address
        self.ipv6_address = ipv6_address
        self.with_installed_binary = with_installed_binary
        self.is_up = False


    def is_built_with_sanitizer(self, sanitizer_name=''):
        build_opts = self.query("SELECT value FROM system.build_options WHERE name = 'CXX_FLAGS'")
        return "-fsanitize={}".format(sanitizer_name) in build_opts

    def is_built_with_thread_sanitizer(self):
        return self.is_built_with_sanitizer('thread')

    def is_built_with_address_sanitizer(self):
        return self.is_built_with_sanitizer('address')

    def is_built_with_memory_sanitizer(self):
        return self.is_built_with_sanitizer('memory')

    # Connects to the instance via clickhouse-client, sends a query (1st argument) and returns the answer
    def query(self, sql, stdin=None, timeout=None, settings=None, user=None, password=None, database=None,
              ignore_error=False):
        return self.client.query(sql, stdin=stdin, timeout=timeout, settings=settings, user=user, password=password,
                                 database=database, ignore_error=ignore_error)

    def query_with_retry(self, sql, stdin=None, timeout=None, settings=None, user=None, password=None, database=None,
                         ignore_error=False,
                         retry_count=20, sleep_time=0.5, check_callback=lambda x: True):
        result = None
        for i in range(retry_count):
            try:
                result = self.query(sql, stdin=stdin, timeout=timeout, settings=settings, user=user, password=password,
                                    database=database, ignore_error=ignore_error)
                if check_callback(result):
                    return result
                time.sleep(sleep_time)
            except Exception as ex:
                logging.debug("Retry {} got exception {}".format(i + 1, ex))
                time.sleep(sleep_time)

        if result is not None:
            return result
        raise Exception("Can't execute query {}".format(sql))

    # As query() but doesn't wait response and returns response handler
    def get_query_request(self, *args, **kwargs):
        return self.client.get_query_request(*args, **kwargs)

    # Connects to the instance via clickhouse-client, sends a query (1st argument), expects an error and return its code
    def query_and_get_error(self, sql, stdin=None, timeout=None, settings=None, user=None, password=None,
                            database=None):
        return self.client.query_and_get_error(sql, stdin=stdin, timeout=timeout, settings=settings, user=user,
                                               password=password, database=database)

    # The same as query_and_get_error but ignores successful query.
    def query_and_get_answer_with_error(self, sql, stdin=None, timeout=None, settings=None, user=None, password=None,
                                        database=None):
        return self.client.query_and_get_answer_with_error(sql, stdin=stdin, timeout=timeout, settings=settings,
                                                           user=user, password=password, database=database)

    # Connects to the instance via HTTP interface, sends a query and returns the answer
    def http_query(self, sql, data=None, params=None, user=None, password=None, expect_fail_and_get_error=False):
        if params is None:
            params = {}
        else:
            params = params.copy()

        params["query"] = sql

        auth = None
        if user and password:
            auth = requests.auth.HTTPBasicAuth(user, password)
        elif user:
            auth = requests.auth.HTTPBasicAuth(user, '')
        url = "http://" + self.ip_address + ":8123/?" + urllib.parse.urlencode(params)

        if data:
            r = requests.post(url, data, auth=auth)
        else:
            r = requests.get(url, auth=auth)

        def http_code_and_message():
            code = r.status_code
            return str(code) + " " + http.client.responses[code] + ": " + r.text

        if expect_fail_and_get_error:
            if r.ok:
                raise Exception("ClickHouse HTTP server is expected to fail, but succeeded: " + r.text)
            return http_code_and_message()
        else:
            if not r.ok:
                raise Exception("ClickHouse HTTP server returned " + http_code_and_message())
            return r.text

    # Connects to the instance via HTTP interface, sends a query and returns the answer
    def http_request(self, url, method='GET', params=None, data=None, headers=None):
        url = "http://" + self.ip_address + ":8123/" + url
        return requests.request(method=method, url=url, params=params, data=data, headers=headers)

    # Connects to the instance via HTTP interface, sends a query, expects an error and return the error message
    def http_query_and_get_error(self, sql, data=None, params=None, user=None, password=None):
        return self.http_query(sql=sql, data=data, params=params, user=user, password=password,
                               expect_fail_and_get_error=True)

    def stop_clickhouse(self, stop_wait_sec=30, kill=False):
        if not self.stay_alive:
            raise Exception("clickhouse can be stopped only with stay_alive=True instance")
        try:
            ps_clickhouse = self.exec_in_container(["bash", "-c", "ps -C clickhouse"], user='root')
            if ps_clickhouse == "  PID TTY      STAT   TIME COMMAND" :
                logging.warning("ClickHouse process already stopped")
                return

            self.exec_in_container(["bash", "-c", "pkill {} clickhouse".format("-9" if kill else "")], user='root')
            time.sleep(stop_wait_sec)
            ps_clickhouse = self.exec_in_container(["bash", "-c", "ps -C clickhouse"], user='root')
            if ps_clickhouse != "  PID TTY      STAT   TIME COMMAND" :
                logging.warning(f"Force kill clickhouse in stop_clickhouse. ps:{ps_clickhouse}")
                self.stop_clickhouse(kill=True)
        except Exception as e:
            logging.warning(f"Stop ClickHouse raised an error {e}")

    def start_clickhouse(self, start_wait_sec=30):
        if not self.stay_alive:
            raise Exception("clickhouse can be started again only with stay_alive=True instance")

        self.exec_in_container(["bash", "-c", "{} --daemon".format(self.clickhouse_start_command)], user=str(os.getuid()))
        # wait start
        from helpers.test_tools import assert_eq_with_retry
        assert_eq_with_retry(self, "select 1", "1", retry_count=int(start_wait_sec / 0.5), sleep_time=0.5)

    def restart_clickhouse(self, stop_start_wait_sec=30, kill=False):
        self.stop_clickhouse(stop_start_wait_sec, kill)
        self.start_clickhouse(stop_start_wait_sec)

    def exec_in_container(self, cmd, detach=False, nothrow=False, **kwargs):
        container_id = self.get_docker_handle().id
        return self.cluster.exec_in_container(container_id, cmd, detach, nothrow, **kwargs)

    def contains_in_log(self, substring):
        result = self.exec_in_container(
            ["bash", "-c", '[ -f /var/log/clickhouse-server/clickhouse-server.log ] && grep "{}" /var/log/clickhouse-server/clickhouse-server.log || true'.format(substring)])
        return len(result) > 0

    def grep_in_log(self, substring):
        logging.debug(f"grep in log called {substring}")
        result = self.exec_in_container(
            ["bash", "-c", 'grep "{}" /var/log/clickhouse-server/clickhouse-server.log || true'.format(substring)])
        logging.debug(f"grep result {result}")
        return result

    def count_in_log(self, substring):
        result = self.exec_in_container(
            ["bash", "-c", 'grep "{}" /var/log/clickhouse-server/clickhouse-server.log | wc -l'.format(substring)])
        return result

    def wait_for_log_line(self, regexp, filename='/var/log/clickhouse-server/clickhouse-server.log', timeout=30, repetitions=1, look_behind_lines=100):
        start_time = time.time()
        result = self.exec_in_container(
            ["bash", "-c", 'timeout {} tail -Fn{} "{}" | grep -Em {} {}'.format(timeout, look_behind_lines, filename, repetitions, shlex.quote(regexp))])

        # if repetitions>1 grep will return success even if not enough lines were collected,
        if repetitions>1 and len(result.splitlines()) < repetitions:
            logging.debug("wait_for_log_line: those lines were found during {} seconds:".format(timeout))
            logging.debug(result)
            raise Exception("wait_for_log_line: Not enough repetitions: {} found, while {} expected".format(len(result.splitlines()), repetitions))

        wait_duration = time.time() - start_time

        logging.debug('{} log line matching "{}" appeared in a {} seconds'.format(repetitions, regexp, wait_duration))
        return wait_duration

    def file_exists(self, path):
        return self.exec_in_container(
            ["bash", "-c", "echo $(if [ -e '{}' ]; then echo 'yes'; else echo 'no'; fi)".format(path)]) == 'yes\n'

    def copy_file_to_container(self, local_path, dest_path):
        container_id = self.get_docker_handle().id
        return self.cluster.copy_file_to_container(container_id, local_path, dest_path)

    def get_process_pid(self, process_name):
        output = self.exec_in_container(["bash", "-c",
                                         "ps ax | grep '{}' | grep -v 'grep' | grep -v 'bash -c' | awk '{{print $1}}'".format(
                                             process_name)])
        if output:
            try:
                pid = int(output.split('\n')[0].strip())
                return pid
            except:
                return None
        return None

    def restart_with_latest_version(self, stop_start_wait_sec=120, callback_onstop=None, signal=60):
        if not self.stay_alive:
            raise Exception("Cannot restart not stay alive container")
        self.exec_in_container(["bash", "-c", "pkill -{} clickhouse".format(signal)], user='root')
        retries = int(stop_start_wait_sec / 0.5)
        local_counter = 0
        # wait stop
        while local_counter < retries:
            if not self.get_process_pid("clickhouse server"):
                break
            time.sleep(0.5)
            local_counter += 1

        # force kill if server hangs
        if self.get_process_pid("clickhouse server"):
            # server can die before kill, so don't throw exception, it's expected
            self.exec_in_container(["bash", "-c", "pkill -{} clickhouse".format(9)], nothrow=True, user='root')

        if callback_onstop:
            callback_onstop(self)
        self.exec_in_container(
            ["bash", "-c", "cp /usr/share/clickhouse_fresh /usr/bin/clickhouse && chmod 777 /usr/bin/clickhouse"],
            user='root')
        self.exec_in_container(["bash", "-c",
                                "cp /usr/share/clickhouse-odbc-bridge_fresh /usr/bin/clickhouse-odbc-bridge && chmod 777 /usr/bin/clickhouse"],
                               user='root')
        self.exec_in_container(["bash", "-c", "{} --daemon".format(self.clickhouse_start_command)], user=str(os.getuid()))
        from helpers.test_tools import assert_eq_with_retry

        # wait start
        assert_eq_with_retry(self, "select 1", "1", retry_count=retries)

    def get_docker_handle(self):
        return self.cluster.get_docker_handle(self.docker_id)

    def stop(self):
        self.get_docker_handle().stop()

    def start(self):
        self.get_docker_handle().start()

    def wait_for_start(self, start_timeout=None, connection_timeout=None):

        if start_timeout is None or start_timeout <= 0:
            raise Exception("Invalid timeout: {}".format(start_timeout))

        if connection_timeout is not None and connection_timeout < start_timeout:
            raise Exception("Connection timeout {} should be grater then start timeout {}"
                            .format(connection_timeout, start_timeout))

        start_time = time.time()
        prev_rows_in_log = 0

        def has_new_rows_in_log():
            nonlocal prev_rows_in_log
            try:
                rows_in_log = int(self.count_in_log(".*").strip())
                res = rows_in_log > prev_rows_in_log
                prev_rows_in_log = rows_in_log
                return res
            except ValueError:
                return False

        while True:
            handle = self.get_docker_handle()
            status = handle.status
            if status == 'exited':
                raise Exception("Instance `{}' failed to start. Container status: {}, logs: {}"
                                .format(self.name, status, handle.logs().decode('utf-8')))

            deadline = start_time + start_timeout
            # It is possible that server starts slowly.
            # If container is running, and there is some progress in log, check connection_timeout.
            if connection_timeout and status == 'running' and has_new_rows_in_log():
                deadline = start_time + connection_timeout

            current_time = time.time()
            if current_time >= deadline:
                raise Exception("Timed out while waiting for instance `{}' with ip address {} to start. "
                                "Container status: {}, logs: {}".format(self.name, self.ip_address, status,
                                                                        handle.logs().decode('utf-8')))

            socket_timeout = min(start_timeout, deadline - current_time)

            # Repeatedly poll the instance address until there is something that listens there.
            # Usually it means that ClickHouse is ready to accept queries.
            try:
                sock = socket.socket(socket.AF_INET, socket.SOCK_STREAM)
                sock.settimeout(socket_timeout)
                sock.connect((self.ip_address, 9000))
                self.is_up = True
                return
            except socket.timeout:
                continue
            except socket.error as e:
                if e.errno == errno.ECONNREFUSED or e.errno == errno.EHOSTUNREACH or e.errno == errno.ENETUNREACH:
                    time.sleep(0.1)
                else:
                    raise
            finally:
                sock.close()

    @staticmethod
    def dict_to_xml(dictionary):
        xml_str = dict2xml(dictionary, wrap="yandex", indent="  ", newlines=True)
        return xml_str

    @property
    def odbc_drivers(self):
        if self.odbc_ini_path:
            return {
                "SQLite3": {
                    "DSN": "sqlite3_odbc",
                    "Database": "/tmp/sqliteodbc",
                    "Driver": "/usr/lib/x86_64-linux-gnu/odbc/libsqlite3odbc.so",
                    "Setup": "/usr/lib/x86_64-linux-gnu/odbc/libsqlite3odbc.so",
                },
                "MySQL": {
                    "DSN": "mysql_odbc",
                    "Driver": "/usr/lib/x86_64-linux-gnu/odbc/libmyodbc.so",
                    "Database": "clickhouse",
                    "Uid": "root",
                    "Pwd": "clickhouse",
                    "Server": self.cluster.mysql_host,
                },
                "PostgreSQL": {
                    "DSN": "postgresql_odbc",
                    "Database": "postgres",
                    "UserName": "postgres",
                    "Password": "mysecretpassword",
                    "Port": str(self.cluster.postgres_port),
                    "Servername": self.cluster.postgres_host,
                    "Protocol": "9.3",
                    "ReadOnly": "No",
                    "RowVersioning": "No",
                    "ShowSystemTables": "No",
                    "Driver": "/usr/lib/x86_64-linux-gnu/odbc/psqlodbca.so",
                    "Setup": "/usr/lib/x86_64-linux-gnu/odbc/libodbcpsqlS.so",
                    "ConnSettings": "",
                }
            }
        else:
            return {}

    def _create_odbc_config_file(self):
        with open(self.odbc_ini_path.split(':')[0], 'w') as f:
            for driver_setup in list(self.odbc_drivers.values()):
                f.write("[{}]\n".format(driver_setup["DSN"]))
                for key, value in list(driver_setup.items()):
                    if key != "DSN":
                        f.write(key + "=" + value + "\n")

    def replace_config(self, path_to_config, replacement):
        self.exec_in_container(["bash", "-c", "echo '{}' > {}".format(replacement, path_to_config)])

    def create_dir(self, destroy_dir=True):
        """Create the instance directory and all the needed files there."""

        if destroy_dir:
            self.destroy_dir()
        elif p.exists(self.path):
            return

        os.makedirs(self.path)

        instance_config_dir = p.abspath(p.join(self.path, 'configs'))
        os.makedirs(instance_config_dir)
        os.chmod(instance_config_dir, stat.S_IRWXO)

        print(f"Copy common default production configuration from {self.base_config_dir}. Files: {self.main_config_name}, {self.users_config_name}")

        shutil.copyfile(p.join(self.base_config_dir, self.main_config_name), p.join(instance_config_dir, self.main_config_name))
        shutil.copyfile(p.join(self.base_config_dir, self.users_config_name), p.join(instance_config_dir, self.users_config_name))

        logging.debug("Create directory for configuration generated in this helper")
        # used by all utils with any config
        conf_d_dir = p.abspath(p.join(instance_config_dir, 'conf.d'))
        os.mkdir(conf_d_dir)

        logging.debug("Create directory for common tests configuration")
        # used by server with main config.xml
        self.config_d_dir = p.abspath(p.join(instance_config_dir, 'config.d'))
        os.mkdir(self.config_d_dir)
        users_d_dir = p.abspath(p.join(instance_config_dir, 'users.d'))
        os.mkdir(users_d_dir)
        dictionaries_dir = p.abspath(p.join(instance_config_dir, 'dictionaries'))
        os.mkdir(dictionaries_dir)


        logging.debug("Copy common configuration from helpers")
        # The file is named with 0_ prefix to be processed before other configuration overloads.
        if self.copy_common_configs:
            shutil.copy(p.join(HELPERS_DIR, '0_common_instance_config.xml'), self.config_d_dir)

        shutil.copy(p.join(HELPERS_DIR, '0_common_instance_users.xml'), users_d_dir)
        if len(self.custom_dictionaries_paths):
            shutil.copy(p.join(HELPERS_DIR, '0_common_enable_dictionaries.xml'), self.config_d_dir)

        logging.debug("Generate and write macros file")
        macros = self.macros.copy()
        macros['instance'] = self.name
        with open(p.join(conf_d_dir, 'macros.xml'), 'w') as macros_config:
            macros_config.write(self.dict_to_xml({"macros": macros}))

        # Put ZooKeeper config
        if self.with_zookeeper:
            shutil.copy(self.zookeeper_config_path, conf_d_dir)

        if self.with_kerberized_kafka or self.with_kerberized_hdfs:
            shutil.copytree(self.kerberos_secrets_dir, p.abspath(p.join(self.path, 'secrets')))

        # Copy config.d configs
        logging.debug(f"Copy custom test config files {self.custom_main_config_paths} to {self.config_d_dir}")
        for path in self.custom_main_config_paths:
            shutil.copy(path, self.config_d_dir)

        # Copy users.d configs
        for path in self.custom_user_config_paths:
            shutil.copy(path, users_d_dir)

        # Copy dictionaries configs to configs/dictionaries
        for path in self.custom_dictionaries_paths:
            shutil.copy(path, dictionaries_dir)

        db_dir = p.abspath(p.join(self.path, 'database'))
        logging.debug(f"Setup database dir {db_dir}")
        if self.clickhouse_path_dir is not None:
            logging.debug(f"Database files taken from {self.clickhouse_path_dir}")
            shutil.copytree(self.clickhouse_path_dir, db_dir)
            logging.debug(f"Database copied from {self.clickhouse_path_dir} to {db_dir}")
        else:
            os.mkdir(db_dir)

        logs_dir = p.abspath(p.join(self.path, 'logs'))
        logging.debug(f"Setup logs dir {logs_dir}")
        os.mkdir(logs_dir)

        depends_on = []

        if self.with_mysql_client:
            depends_on.append(self.cluster.mysql_client_host)

        if self.with_mysql:
            depends_on.append("mysql57")

        if self.with_mysql8:
            depends_on.append("mysql80")

        if self.with_mysql_cluster:
            depends_on.append("mysql57")
            depends_on.append("mysql2")
            depends_on.append("mysql3")
            depends_on.append("mysql4")

        if self.with_postgres_cluster:
            depends_on.append("postgres2")
            depends_on.append("postgres3")
            depends_on.append("postgres4")
            
        if self.with_kafka:
            depends_on.append("kafka1")
            depends_on.append("schema-registry")

        if self.with_kerberized_kafka:
            depends_on.append("kerberized_kafka1")

        if self.with_kerberized_hdfs:
            depends_on.append("kerberizedhdfs1")

        if self.with_rabbitmq:
            depends_on.append("rabbitmq1")

        if self.with_zookeeper:
            depends_on.append("zoo1")
            depends_on.append("zoo2")
            depends_on.append("zoo3")

        if self.with_minio:
            depends_on.append("minio1")

        self.cluster.env_variables.update(self.env_variables)

        odbc_ini_path = ""
        if self.odbc_ini_path:
            self._create_odbc_config_file()
            odbc_ini_path = '- ' + self.odbc_ini_path

        entrypoint_cmd = self.clickhouse_start_command

        if self.stay_alive:
            entrypoint_cmd = CLICKHOUSE_STAY_ALIVE_COMMAND.replace("{main_config_file}", self.main_config_name)

<<<<<<< HEAD
        logging.debug("Entrypoint cmd: {}".format(entrypoint_cmd))
=======
        print("Entrypoint cmd: {}".format(entrypoint_cmd))
>>>>>>> 5dda97be

        networks = app_net = ipv4_address = ipv6_address = net_aliases = net_alias1 = ""
        if self.ipv4_address is not None or self.ipv6_address is not None or self.hostname != self.name:
            networks = "networks:"
            app_net = "default:"
            if self.ipv4_address is not None:
                ipv4_address = "ipv4_address: " + self.ipv4_address
            if self.ipv6_address is not None:
                ipv6_address = "ipv6_address: " + self.ipv6_address
            if self.hostname != self.name:
                net_aliases = "aliases:"
                net_alias1 = "- " + self.hostname

        if not self.with_installed_binary:
            binary_volume = "- " + self.server_bin_path + ":/usr/bin/clickhouse"
            odbc_bridge_volume = "- " + self.odbc_bridge_bin_path + ":/usr/bin/clickhouse-odbc-bridge"
            library_bridge_volume = "- " + self.library_bridge_bin_path + ":/usr/bin/clickhouse-library-bridge"
        else:
            binary_volume = "- " + self.server_bin_path + ":/usr/share/clickhouse_fresh"
            odbc_bridge_volume = "- " + self.odbc_bridge_bin_path + ":/usr/share/clickhouse-odbc-bridge_fresh"
            library_bridge_volume = "- " + self.library_bridge_bin_path + ":/usr/share/clickhouse-library-bridge_fresh"

        with open(self.docker_compose_path, 'w') as docker_compose:
            docker_compose.write(DOCKER_COMPOSE_TEMPLATE.format(
                image=self.image,
                tag=self.tag,
                name=self.name,
                hostname=self.hostname,
                binary_volume=binary_volume,
                odbc_bridge_volume=odbc_bridge_volume,
                library_bridge_volume=library_bridge_volume,
                instance_config_dir=instance_config_dir,
                config_d_dir=self.config_d_dir,
                db_dir=db_dir,
                tmpfs=str(self.tmpfs),
                logs_dir=logs_dir,
                depends_on=str(depends_on),
                user=os.getuid(),
                env_file=self.env_file,
                odbc_ini_path=odbc_ini_path,
                keytab_path=self.keytab_path,
                krb5_conf=self.krb5_conf,
                entrypoint_cmd=entrypoint_cmd,
                networks=networks,
                app_net=app_net,
                ipv4_address=ipv4_address,
                ipv6_address=ipv6_address,
                net_aliases=net_aliases,
                net_alias1=net_alias1,
            ))

    def destroy_dir(self):
        if p.exists(self.path):
            shutil.rmtree(self.path)


class ClickHouseKiller(object):
    def __init__(self, clickhouse_node):
        self.clickhouse_node = clickhouse_node

    def __enter__(self):
        self.clickhouse_node.stop_clickhouse(kill=True)

    def __exit__(self, exc_type, exc_val, exc_tb):
        self.clickhouse_node.start_clickhouse()<|MERGE_RESOLUTION|>--- conflicted
+++ resolved
@@ -185,13 +185,8 @@
     """
 
     def __init__(self, base_path, name=None, base_config_dir=None, server_bin_path=None, client_bin_path=None,
-<<<<<<< HEAD
                  odbc_bridge_bin_path=None, library_bridge_bin_path=None, zookeeper_config_path=None, custom_dockerd_host=None,
                  zookeeper_keyfile=None, zookeeper_certfile=None):
-=======
-                 odbc_bridge_bin_path=None, library_bridge_bin_path=None, zookeeper_config_path=None,
-                 custom_dockerd_host=None):
->>>>>>> 5dda97be
         for param in list(os.environ.keys()):
             logging.debug("ENV %40s %s" % (param, os.environ[param]))
         self.base_dir = p.dirname(base_path)
@@ -868,14 +863,12 @@
         run_and_check(self.base_cmd + ["up", "--force-recreate", "--no-deps", "-d", node.name])
         node.ip_address = self.get_instance_ip(node.name)
         node.client = Client(node.ip_address, command=self.client_bin_path)
-<<<<<<< HEAD
+
+        logging.info("Restart node with ip change")
+        # In builds with sanitizer the server can take a long time to start
         node.wait_for_start(start_timeout=180.0, connection_timeout=600.0)  # seconds
-=======
-        print("Restart node with ip change")
-        # In builds with sanitizer the server can take a long time to start
-        node.wait_for_start(start_timeout=60.0, connection_timeout=600.0)  # seconds
-        print("Restarted")
->>>>>>> 5dda97be
+        logging.info("Restarted")
+
         return node
 
     def restart_service(self, service_name):
@@ -2180,11 +2173,7 @@
         if self.stay_alive:
             entrypoint_cmd = CLICKHOUSE_STAY_ALIVE_COMMAND.replace("{main_config_file}", self.main_config_name)
 
-<<<<<<< HEAD
         logging.debug("Entrypoint cmd: {}".format(entrypoint_cmd))
-=======
-        print("Entrypoint cmd: {}".format(entrypoint_cmd))
->>>>>>> 5dda97be
 
         networks = app_net = ipv4_address = ipv6_address = net_aliases = net_alias1 = ""
         if self.ipv4_address is not None or self.ipv6_address is not None or self.hostname != self.name:
