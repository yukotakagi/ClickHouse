import base64
import errno
import http.client
import logging
import os
import os.path as p
import pprint
import pwd
import re
import shutil
import socket
import subprocess
import time
import traceback
import urllib.parse
import shlex

import cassandra.cluster
import psycopg2
import pymongo
import pymysql
import requests
from confluent_kafka.avro.cached_schema_registry_client import \
    CachedSchemaRegistryClient
from dict2xml import dict2xml
from kazoo.client import KazooClient
from kazoo.exceptions import KazooException
from minio import Minio

import docker

from .client import Client
from .hdfs_api import HDFSApi

HELPERS_DIR = p.dirname(__file__)
CLICKHOUSE_ROOT_DIR = p.join(p.dirname(__file__), "../../..")
LOCAL_DOCKER_COMPOSE_DIR = p.join(CLICKHOUSE_ROOT_DIR, "docker/test/integration/runner/compose/")
DEFAULT_ENV_NAME = '.env'

SANITIZER_SIGN = "=================="

# to create docker-compose env file
def _create_env_file(path, variables):
    logging.debug(f"Env {variables} stored in {path}")
    with open(path, 'w') as f:
        for var, value in list(variables.items()):
            f.write("=".join([var, value]) + "\n")
    return path

def run_and_check(args, env=None, shell=False, stdout=subprocess.PIPE, stderr=subprocess.PIPE):
    res = subprocess.run(args, stdout=stdout, stderr=stderr, env=env, shell=shell)
    if res.returncode != 0:
        # check_call(...) from subprocess does not print stderr, so we do it manually
        logging.debug(f"Stderr:\n{res.stderr.decode('utf-8')}\n")
        logging.debug(f"Stdout:\n{res.stdout.decode('utf-8')}\n")
        logging.debug(f"Env:\n{env}\n")
        raise Exception(f"Command {args} return non-zero code {res.returncode}: {res.stderr.decode('utf-8')}")

# Based on https://stackoverflow.com/questions/2838244/get-open-tcp-port-in-python/2838309#2838309
def get_open_port():
    s = socket.socket(socket.AF_INET, socket.SOCK_STREAM)
    s.bind(("",0))
    s.listen(1)
    port = s.getsockname()[1]
    s.close()
    return port

def subprocess_check_call(args):
    # Uncomment for debugging
    logging.info('run:' + ' '.join(args))
    run_and_check(args)


def subprocess_call(args):
    # Uncomment for debugging..;
    # logging.debug('run:', ' ' . join(args))
    subprocess.call(args)

def get_odbc_bridge_path():
    path = os.environ.get('CLICKHOUSE_TESTS_ODBC_BRIDGE_BIN_PATH')
    if path is None:
        server_path = os.environ.get('CLICKHOUSE_TESTS_SERVER_BIN_PATH')
        if server_path is not None:
            return os.path.join(os.path.dirname(server_path), 'clickhouse-odbc-bridge')
        else:
            return '/usr/bin/clickhouse-odbc-bridge'
    return path


def get_docker_compose_path():
    compose_path = os.environ.get('DOCKER_COMPOSE_DIR')
    if compose_path is not None:
        return os.path.dirname(compose_path)
    else:
        if os.path.exists(os.path.dirname('/compose/')):
            return os.path.dirname('/compose/')  # default in docker runner container
        else:
            logging.debug(f"Fallback docker_compose_path to LOCAL_DOCKER_COMPOSE_DIR: {LOCAL_DOCKER_COMPOSE_DIR}")
            return LOCAL_DOCKER_COMPOSE_DIR


def check_kafka_is_available(kafka_id, kafka_port):
    p = subprocess.Popen(('docker',
                        'exec',
                        '-i',
                        kafka_id,
                        '/usr/bin/kafka-broker-api-versions',
                        '--bootstrap-server',
                        f'INSIDE://localhost:{kafka_port}'),
                        stdout=subprocess.PIPE, stderr=subprocess.PIPE)
    p.communicate()
    return p.returncode == 0


class ClickHouseCluster:
    """ClickHouse cluster with several instances and (possibly) ZooKeeper.

    Add instances with several calls to add_instance(), then start them with the start() call.

    Directories for instances are created in the directory of base_path. After cluster is started,
    these directories will contain logs, database files, docker-compose config, ClickHouse configs etc.
    """

    def __init__(self, base_path, name=None, base_config_dir=None, server_bin_path=None, client_bin_path=None,
                 odbc_bridge_bin_path=None, zookeeper_config_path=None, custom_dockerd_host=None):
        for param in list(os.environ.keys()):
            logging.debug("ENV %40s %s" % (param, os.environ[param]))
        self.base_dir = p.dirname(base_path)
        self.name = name if name is not None else ''

        self.base_config_dir = base_config_dir or os.environ.get('CLICKHOUSE_TESTS_BASE_CONFIG_DIR',
                                                                 '/etc/clickhouse-server/')
        self.server_bin_path = p.realpath(
            server_bin_path or os.environ.get('CLICKHOUSE_TESTS_SERVER_BIN_PATH', '/usr/bin/clickhouse'))
        self.odbc_bridge_bin_path = p.realpath(odbc_bridge_bin_path or get_odbc_bridge_path())
        self.client_bin_path = p.realpath(
            client_bin_path or os.environ.get('CLICKHOUSE_TESTS_CLIENT_BIN_PATH', '/usr/bin/clickhouse-client'))
        self.zookeeper_config_path = p.join(self.base_dir, zookeeper_config_path) if zookeeper_config_path else p.join(
            HELPERS_DIR, 'zookeeper_config.xml')

        project_name = pwd.getpwuid(os.getuid()).pw_name + p.basename(self.base_dir) + self.name
        # docker-compose removes everything non-alphanumeric from project names so we do it too.
        self.project_name = re.sub(r'[^a-z0-9]', '', project_name.lower())
        self.instances_dir = p.join(self.base_dir, '_instances' + ('' if not self.name else '_' + self.name))
        self.docker_logs_path = p.join(self.instances_dir, 'docker.log')
        self.env_file = p.join(self.instances_dir, DEFAULT_ENV_NAME)
        self.env_variables = {}
        self.up_called = False

        custom_dockerd_host = custom_dockerd_host or os.environ.get('CLICKHOUSE_TESTS_DOCKERD_HOST')
        self.docker_api_version = os.environ.get("DOCKER_API_VERSION")
        self.docker_base_tag = os.environ.get("DOCKER_BASE_TAG", "latest")

        self.base_cmd = ['docker-compose']
        if custom_dockerd_host:
            self.base_cmd += ['--host', custom_dockerd_host]
        self.base_cmd += ['--env-file', self.env_file]
        self.base_cmd += ['--project-name', self.project_name]

        self.base_zookeeper_cmd = None
        self.base_mysql_cmd = []
        self.base_kafka_cmd = []
        self.base_kerberized_kafka_cmd = []
        self.base_rabbitmq_cmd = []
        self.base_cassandra_cmd = []
        self.base_redis_cmd = []
        self.pre_zookeeper_commands = []
        self.instances = {}
        self.with_zookeeper = False
        self.with_mysql = False
        self.with_mysql8 = False
        self.with_postgres = False
        self.with_kafka = False
        self.with_kerberized_kafka = False
        self.with_rabbitmq = False
        self.with_odbc_drivers = False
        self.with_hdfs = False
        self.with_kerberized_hdfs = False
        self.with_mongo = False
        self.with_net_trics = False
        self.with_redis = False
        self.with_cassandra = False

        self.with_minio = False
        self.minio_dir = os.path.join(self.instances_dir, "minio")
        self.minio_certs_dir = None # source for certificates 
        self.minio_host = "minio1"
        self.minio_bucket = "root"
        self.minio_bucket_2 = "root2"
        self.minio_port = get_open_port()
        self.minio_client = None  # type: Minio
        self.minio_redirect_host = "proxy1"
        self.minio_redirect_port = 8080

        # available when with_hdfs == True
        self.hdfs_host = "hdfs1"
        self.hdfs_name_port = get_open_port()
        self.hdfs_data_port = get_open_port()
        self.hdfs_dir = p.abspath(p.join(self.instances_dir, "hdfs"))
        self.hdfs_logs_dir = os.path.join(self.hdfs_dir, "logs")

        # available when with_kerberized_hdfs == True
        self.hdfs_kerberized_host = "kerberizedhdfs1"
        self.hdfs_kerberized_name_port = get_open_port()
        self.hdfs_kerberized_data_port = get_open_port()
        self.hdfs_kerberized_dir = p.abspath(p.join(self.instances_dir, "kerberized_hdfs"))
        self.hdfs_kerberized_logs_dir = os.path.join(self.hdfs_kerberized_dir, "logs")

        # available when with_kafka == True
        self.kafka_host = "kafka1"
        self.kafka_port = get_open_port()
        self.kafka_docker_id = None
        self.schema_registry_host = "schema-registry"
        self.schema_registry_port = get_open_port()
        self.kafka_docker_id = self.get_instance_docker_id(self.kafka_host)

        # available when with_kerberozed_kafka == True
        self.kerberized_kafka_host = "kerberized_kafka1"
        self.kerberized_kafka_port = get_open_port()
        self.kerberized_kafka_docker_id = self.get_instance_docker_id(self.kerberized_kafka_host)

        # available when with_mongo == True
        self.mongo_host = "mongo1"
        self.mongo_port = get_open_port()

        # available when with_cassandra == True
        self.cassandra_host = "cassandra1"
        self.cassandra_port = get_open_port()

        # available when with_rabbitmq == True
        self.rabbitmq_host = "rabbitmq1"
        self.rabbitmq_port = get_open_port()
        self.rabbitmq_http_port = get_open_port()

        # available when with_redis == True
        self.redis_host = "redis1"
        self.redis_port = get_open_port()

        # available when with_postgres == True
        self.postgres_host = "postgres1"
        self.postgres_port = get_open_port()

        # available when with_mysql == True
        self.mysql_host = "mysql57"
        self.mysql_port = get_open_port()

        # available when with_mysql8 == True
        self.mysql8_host = "mysql80"
        self.mysql8_port = get_open_port()

        self.zookeeper_use_tmpfs = True

        self.docker_client = None
        self.is_up = False
        logging.debug(f"CLUSTER INIT base_config_dir:{self.base_config_dir}")

    def get_client_cmd(self):
        cmd = self.client_bin_path
        if p.basename(cmd) == 'clickhouse':
            cmd += " client"
        return cmd

    def setup_mysql_cmd(self, instance, env_variables, docker_compose_yml_dir):
        self.with_mysql = True
        env_variables['MYSQL_HOST'] = self.mysql_host
        env_variables['MYSQL_EXTERNAL_PORT'] = str(self.mysql_port)
        env_variables['MYSQL_INTERNAL_PORT'] = "3306"
        self.base_cmd.extend(['--file', p.join(docker_compose_yml_dir, 'docker_compose_mysql.yml')])
        self.base_mysql_cmd = ['docker-compose', '--env-file', instance.env_file, '--project-name', self.project_name,
                                '--file', p.join(docker_compose_yml_dir, 'docker_compose_mysql.yml')]

        return self.base_mysql_cmd

    def setup_mysql8_cmd(self, instance, env_variables, docker_compose_yml_dir):
        self.with_mysql8 = True
        env_variables['MYSQL8_HOST'] = self.mysql8_host
        env_variables['MYSQL8_EXTERNAL_PORT'] = str(self.mysql8_port)
        env_variables['MYSQL8_INTERNAL_PORT'] = "3306"
        self.base_cmd.extend(['--file', p.join(docker_compose_yml_dir, 'docker_compose_mysql_8_0.yml')])
        self.base_mysql8_cmd = ['docker-compose', '--env-file', instance.env_file, '--project-name', self.project_name,
                                '--file', p.join(docker_compose_yml_dir, 'docker_compose_mysql_8_0.yml')]

        return self.base_mysql8_cmd

    def setup_hdfs_cmd(self, instance, env_variables, docker_compose_yml_dir):
        self.with_hdfs = True
        env_variables['HDFS_HOST'] = self.hdfs_host
        env_variables['HDFS_NAME_EXTERNAL_PORT'] = str(self.hdfs_name_port)
        env_variables['HDFS_NAME_INTERNAL_PORT'] = "50070"
        env_variables['HDFS_DATA_EXTERNAL_PORT'] = str(self.hdfs_data_port)
        env_variables['HDFS_DATA_INTERNAL_PORT'] = "50075"
        env_variables['HDFS_LOGS'] = self.hdfs_logs_dir
        env_variables['HDFS_FS'] = "bind"
        self.base_cmd.extend(['--file', p.join(docker_compose_yml_dir, 'docker_compose_hdfs.yml')])
        self.base_hdfs_cmd = ['docker-compose', '--env-file', instance.env_file, '--project-name', self.project_name,
                                '--file', p.join(docker_compose_yml_dir, 'docker_compose_hdfs.yml')]
        print("HDFS BASE CMD:{}".format(self.base_hdfs_cmd))
        return self.base_hdfs_cmd

    def setup_kerberized_hdfs_cmd(self, instance, env_variables, docker_compose_yml_dir):
        self.with_kerberized_hdfs = True
        env_variables['KERBERIZED_HDFS_HOST'] = self.hdfs_kerberized_host
        env_variables['KERBERIZED_HDFS_NAME_EXTERNAL_PORT'] = str(self.hdfs_kerberized_name_port)
        env_variables['KERBERIZED_HDFS_NAME_INTERNAL_PORT'] = "50070"
        env_variables['KERBERIZED_HDFS_DATA_EXTERNAL_PORT'] = str(self.hdfs_kerberized_data_port)
        env_variables['KERBERIZED_HDFS_DATA_INTERNAL_PORT'] = "1006"
        env_variables['KERBERIZED_HDFS_LOGS'] = self.hdfs_kerberized_logs_dir
        env_variables['KERBERIZED_HDFS_FS'] = "bind"
        env_variables['KERBERIZED_HDFS_DIR'] = instance.path + '/'
        self.base_cmd.extend(['--file', p.join(docker_compose_yml_dir, 'docker_compose_kerberized_hdfs.yml')])
        self.base_kerberized_hdfs_cmd = ['docker-compose', '--env-file', instance.env_file, '--project-name', self.project_name,
                                            '--file', p.join(docker_compose_yml_dir, 'docker_compose_kerberized_hdfs.yml')]
        return self.base_kerberized_hdfs_cmd

    def setup_kafka_cmd(self, instance, env_variables, docker_compose_yml_dir):
        self.with_kafka = True
        env_variables['KAFKA_HOST'] = self.kafka_host
        env_variables['KAFKA_EXTERNAL_PORT'] = str(self.kafka_port)
        env_variables['SCHEMA_REGISTRY_EXTERNAL_PORT'] = str(self.schema_registry_port)
        env_variables['SCHEMA_REGISTRY_INTERNAL_PORT'] = "8081"
        self.base_cmd.extend(['--file', p.join(docker_compose_yml_dir, 'docker_compose_kafka.yml')])
        self.base_kafka_cmd = ['docker-compose', '--env-file', instance.env_file, '--project-name', self.project_name,
                                '--file', p.join(docker_compose_yml_dir, 'docker_compose_kafka.yml')]
        return self.base_kafka_cmd

    def setup_kerberized_kafka_cmd(self, instance, env_variables, docker_compose_yml_dir):
        self.with_kerberized_kafka = True
        env_variables['KERBERIZED_KAFKA_DIR'] = instance.path + '/'
        env_variables['KERBERIZED_KAFKA_HOST'] = self.kerberized_kafka_host
        env_variables['KERBERIZED_KAFKA_EXTERNAL_PORT'] = str(self.kerberized_kafka_port)
        self.base_cmd.extend(['--file', p.join(docker_compose_yml_dir, 'docker_compose_kerberized_kafka.yml')])
        self.base_kerberized_kafka_cmd = ['docker-compose', '--env-file', instance.env_file, '--project-name', self.project_name,
                                '--file', p.join(docker_compose_yml_dir, 'docker_compose_kerberized_kafka.yml')]
        return self.base_kerberized_kafka_cmd

    def setup_redis_cmd(self, instance, env_variables, docker_compose_yml_dir):
        self.with_redis = True
        env_variables['REDIS_HOST'] = self.redis_host
        env_variables['REDIS_EXTERNAL_PORT'] = str(self.redis_port)
        env_variables['REDIS_INTERNAL_PORT'] = "6379"

        self.base_cmd.extend(['--file', p.join(docker_compose_yml_dir, 'docker_compose_redis.yml')])
        self.base_redis_cmd = ['docker-compose', '--env-file', instance.env_file, '--project-name', self.project_name,
                                '--file', p.join(docker_compose_yml_dir, 'docker_compose_redis.yml')]
        return self.base_redis_cmd

    def setup_rabbitmq_cmd(self, instance, env_variables, docker_compose_yml_dir):
        self.with_rabbitmq = True
        env_variables['RABBITMQ_HOST'] = self.rabbitmq_host
        env_variables['RABBITMQ_EXTERNAL_PORT'] = str(self.rabbitmq_port)
        env_variables['RABBITMQ_INTERNAL_PORT'] = "5672"
        env_variables['RABBITMQ_EXTERNAL_HTTP_PORT'] = str(self.rabbitmq_http_port)
        env_variables['RABBITMQ_INTERNAL_HTTP_PORT'] = "15672"

        self.base_cmd.extend(['--file', p.join(docker_compose_yml_dir, 'docker_compose_rabbitmq.yml')])
        self.base_rabbitmq_cmd = ['docker-compose', '--env-file', instance.env_file, '--project-name', self.project_name,
                                    '--file', p.join(docker_compose_yml_dir, 'docker_compose_rabbitmq.yml')]
        return self.base_rabbitmq_cmd

    def setup_postgres_cmd(self, instance, env_variables, docker_compose_yml_dir):
        self.base_cmd.extend(['--file', p.join(docker_compose_yml_dir, 'docker_compose_postgres.yml')])
        env_variables['POSTGRES_HOST'] = self.postgres_host
        env_variables['POSTGRES_EXTERNAL_PORT'] = str(self.postgres_port)
        env_variables['POSTGRES_INTERNAL_PORT'] = "5432"
        self.with_postgres = True
        self.base_postgres_cmd = ['docker-compose', '--env-file', instance.env_file, '--project-name', self.project_name,
                                      '--file', p.join(docker_compose_yml_dir, 'docker_compose_postgres.yml')]
        return self.base_postgres_cmd

    def setup_mongo_cmd(self, instance, env_variables, docker_compose_yml_dir):
        self.with_mongo = True
        env_variables['MONGO_HOST'] = self.mongo_host
        env_variables['MONGO_EXTERNAL_PORT'] = str(self.mongo_port)
        env_variables['MONGO_INTERNAL_PORT'] = "27017"
        self.base_cmd.extend(['--file', p.join(docker_compose_yml_dir, 'docker_compose_mongo.yml')])
        self.base_mongo_cmd = ['docker-compose', '--env-file', instance.env_file, '--project-name', self.project_name,
                                '--file', p.join(docker_compose_yml_dir, 'docker_compose_mongo.yml')]
        return self.base_mongo_cmd

    def setup_minio_cmd(self, instance, env_variables, docker_compose_yml_dir):
        self.with_minio = True        
        cert_d = p.join(self.minio_dir, "certs")
        env_variables['MINIO_CERTS_DIR'] = cert_d
        env_variables['MINIO_EXTERNAL_PORT'] = str(self.minio_port)
        env_variables['MINIO_INTERNAL_PORT'] = "9001"
        env_variables['SSL_CERT_FILE'] = p.join(self.base_dir, cert_d, 'public.crt')

        self.base_cmd.extend(['--file', p.join(docker_compose_yml_dir, 'docker_compose_minio.yml')])
        self.base_minio_cmd = ['docker-compose', '--env-file', instance.env_file, '--project-name', self.project_name,
                                '--file', p.join(docker_compose_yml_dir, 'docker_compose_minio.yml')]
        return self.base_minio_cmd

    def add_instance(self, name, base_config_dir=None, main_configs=None, user_configs=None, dictionaries=None,
                     macros=None,
                     with_zookeeper=False, with_mysql=False, with_mysql8=False, with_kafka=False, with_kerberized_kafka=False, with_rabbitmq=False,
                     clickhouse_path_dir=None,
                     with_odbc_drivers=False, with_postgres=False, with_hdfs=False, with_kerberized_hdfs=False, with_mongo=False,
                     with_redis=False, with_minio=False, with_cassandra=False,
                     hostname=None, env_variables=None, image="yandex/clickhouse-integration-test", tag=None,
                     stay_alive=False, ipv4_address=None, ipv6_address=None, with_installed_binary=False, tmpfs=None,
                     zookeeper_docker_compose_path=None, zookeeper_use_tmpfs=True, minio_certs_dir=None):
        """Add an instance to the cluster.

        name - the name of the instance directory and the value of the 'instance' macro in ClickHouse.
        base_config_dir - a directory with config.xml and users.xml files which will be copied to /etc/clickhouse-server/ directory
        main_configs - a list of config files that will be added to config.d/ directory
        user_configs - a list of config files that will be added to users.d/ directory
        with_zookeeper - if True, add ZooKeeper configuration to configs and ZooKeeper instances to the cluster.
        """

        if self.is_up:
            raise Exception("Can\'t add instance %s: cluster is already up!" % name)

        if name in self.instances:
            raise Exception("Can\'t add instance `%s': there is already an instance with the same name!" % name)

        if tag is None:
            tag = self.docker_base_tag
        if not env_variables:
            env_variables = {}

        # Code coverage files will be placed in database directory
        # (affect only WITH_COVERAGE=1 build)
        env_variables['LLVM_PROFILE_FILE'] = '/var/lib/clickhouse/server_%h_%p_%m.profraw'

        instance = ClickHouseInstance(
            cluster=self,
            base_path=self.base_dir,
            name=name,
            base_config_dir=base_config_dir if base_config_dir else self.base_config_dir,
            custom_main_configs=main_configs or [],
            custom_user_configs=user_configs or [],
            custom_dictionaries=dictionaries or [],
            macros=macros or {},
            with_zookeeper=with_zookeeper,
            zookeeper_config_path=self.zookeeper_config_path,
            with_mysql=with_mysql,
            with_mysql8=with_mysql8,
            with_kafka=with_kafka,
            with_kerberized_kafka=with_kerberized_kafka,
            with_rabbitmq=with_rabbitmq,
            with_kerberized_hdfs=with_kerberized_hdfs,
            with_mongo=with_mongo,
            with_redis=with_redis,
            with_minio=with_minio,
            with_cassandra=with_cassandra,
            server_bin_path=self.server_bin_path,
            odbc_bridge_bin_path=self.odbc_bridge_bin_path,
            clickhouse_path_dir=clickhouse_path_dir,
            with_odbc_drivers=with_odbc_drivers,
            hostname=hostname,
            env_variables=env_variables,
            image=image,
            tag=tag,
            stay_alive=stay_alive,
            ipv4_address=ipv4_address,
            ipv6_address=ipv6_address,
            with_installed_binary=with_installed_binary,
            tmpfs=tmpfs or [])

        docker_compose_yml_dir = get_docker_compose_path()

        self.instances[name] = instance
        if ipv4_address is not None or ipv6_address is not None:
            self.with_net_trics = True
            self.base_cmd.extend(['--file', p.join(docker_compose_yml_dir, 'docker_compose_net.yml')])

        self.base_cmd.extend(['--file', instance.docker_compose_path])

        cmds = []
        if with_zookeeper and not self.with_zookeeper:
            if not zookeeper_docker_compose_path:
                zookeeper_docker_compose_path = p.join(docker_compose_yml_dir, 'docker_compose_zookeeper.yml')

            self.with_zookeeper = True
            self.zookeeper_use_tmpfs = zookeeper_use_tmpfs
            self.base_cmd.extend(['--file', zookeeper_docker_compose_path])
            self.base_zookeeper_cmd = ['docker-compose', '--env-file', instance.env_file, '--project-name', self.project_name,
                                       '--file', zookeeper_docker_compose_path]
            cmds.append(self.base_zookeeper_cmd)

        if with_mysql and not self.with_mysql:
            cmds.append(self.setup_mysql_cmd(instance, env_variables, docker_compose_yml_dir))

        if with_mysql8 and not self.with_mysql8:
            cmds.append(self.setup_mysql8_cmd(instance, env_variables, docker_compose_yml_dir))

        if with_postgres and not self.with_postgres:
            cmds.append(self.setup_postgres_cmd(instance, env_variables, docker_compose_yml_dir))

        if with_odbc_drivers and not self.with_odbc_drivers:
            self.with_odbc_drivers = True
            if not self.with_mysql:
                cmds.append(self.setup_mysql_cmd(instance, env_variables, docker_compose_yml_dir))

            if not self.with_postgres:
                cmds.append(self.setup_postgres_cmd(instance, env_variables, docker_compose_yml_dir))

        if with_kafka and not self.with_kafka:
            cmds.append(self.setup_kafka_cmd(instance, env_variables, docker_compose_yml_dir))

        if with_kerberized_kafka and not self.with_kerberized_kafka:
            cmds.append(self.setup_kerberized_kafka_cmd(instance, env_variables, docker_compose_yml_dir))

        if with_rabbitmq and not self.with_rabbitmq:
            cmds.append(self.setup_rabbitmq_cmd(instance, env_variables, docker_compose_yml_dir))

        if with_hdfs and not self.with_hdfs:
            cmds.append(self.setup_hdfs_cmd(instance, env_variables, docker_compose_yml_dir))

        if with_kerberized_hdfs and not self.with_kerberized_hdfs:
            cmds.append(self.setup_kerberized_hdfs_cmd(instance, env_variables, docker_compose_yml_dir))

        if with_mongo and not self.with_mongo:
            cmds.append(self.setup_mongo_cmd(instance, env_variables, docker_compose_yml_dir))

        if self.with_net_trics:
            for cmd in cmds:
                cmd.extend(['--file', p.join(docker_compose_yml_dir, 'docker_compose_net.yml')])

        if with_redis and not self.with_redis:
            cmds.append(self.setup_redis_cmd(instance, env_variables, docker_compose_yml_dir))

        if with_minio and not self.with_minio:
            cmds.append(self.setup_minio_cmd(instance, env_variables, docker_compose_yml_dir))

        if minio_certs_dir is not None:
            if self.minio_certs_dir is None:
                self.minio_certs_dir = minio_certs_dir
            else:
                raise Exception("Overwriting minio certs dir") 

        if with_cassandra and not self.with_cassandra:
            self.with_cassandra = True
            env_variables['CASSANDRA_EXTERNAL_PORT'] = str(self.cassandra_port)
            env_variables['CASSANDRA_INTERNAL_PORT'] = "9042"
            self.base_cmd.extend(['--file', p.join(docker_compose_yml_dir, 'docker_compose_cassandra.yml')])
            self.base_cassandra_cmd = ['docker-compose', '--env-file', instance.env_file, '--project-name', self.project_name,
                                       '--file', p.join(docker_compose_yml_dir, 'docker_compose_cassandra.yml')]

        logging.debug("Cluster name:{} project_name:{}. Added instance name:{} tag:{} base_cmd:{} docker_compose_yml_dir:{}".format(
            self.name, self.project_name, name, tag, self.base_cmd, docker_compose_yml_dir))
        return instance

    def get_instance_docker_id(self, instance_name):
        # According to how docker-compose names containers.
        return self.project_name + '_' + instance_name + '_1'

    def _replace(self, path, what, to):
        with open(path, 'r') as p:
            data = p.read()
        data = data.replace(what, to)
        with open(path, 'w') as p:
            p.write(data)

    def restart_instance_with_ip_change(self, node, new_ip):
        if '::' in new_ip:
            if node.ipv6_address is None:
                raise Exception("You should specity ipv6_address in add_node method")
            self._replace(node.docker_compose_path, node.ipv6_address, new_ip)
            node.ipv6_address = new_ip
        else:
            if node.ipv4_address is None:
                raise Exception("You should specity ipv4_address in add_node method")
            self._replace(node.docker_compose_path, node.ipv4_address, new_ip)
            node.ipv4_address = new_ip
        run_and_check(self.base_cmd + ["stop", node.name])
        run_and_check(self.base_cmd + ["rm", "--force", "--stop", node.name])
        run_and_check(self.base_cmd + ["up", "--force-recreate", "--no-deps", "-d", node.name])
        node.ip_address = self.get_instance_ip(node.name)
        node.client = Client(node.ip_address, command=self.client_bin_path)
        start_deadline = time.time() + 20.0  # seconds
        node.wait_for_start(start_deadline)
        return node

    def restart_service(self, service_name):
        run_and_check(self.base_cmd + ["restart", service_name])

    def get_instance_ip(self, instance_name):
        logging.debug("get_instance_ip instance_name={}".format(instance_name))
        docker_id = self.get_instance_docker_id(instance_name)
        # for cont in self.docker_client.containers.list():
        #     logging.debug("CONTAINERS LIST: ID={} NAME={} STATUS={}".format(cont.id, cont.name, cont.status))
        handle = self.docker_client.containers.get(docker_id)
        return list(handle.attrs['NetworkSettings']['Networks'].values())[0]['IPAddress']

    def get_container_id(self, instance_name):
        docker_id = self.get_instance_docker_id(instance_name)
        handle = self.docker_client.containers.get(docker_id)
        return handle.attrs['Id']

    def get_container_logs(self, instance_name):
        container_id = self.get_container_id(instance_name)
        return self.docker_client.api.logs(container_id).decode()

    def exec_in_container(self, container_id, cmd, detach=False, nothrow=False, **kwargs):
        exec_id = self.docker_client.api.exec_create(container_id, cmd, **kwargs)
        output = self.docker_client.api.exec_start(exec_id, detach=detach)

        exit_code = self.docker_client.api.exec_inspect(exec_id)['ExitCode']
        if exit_code:
            container_info = self.docker_client.api.inspect_container(container_id)
            image_id = container_info.get('Image')
            image_info = self.docker_client.api.inspect_image(image_id)
            logging.debug(("Command failed in container {}: ".format(container_id)))
            pprint.pprint(container_info)
            logging.debug("")
            logging.debug(("Container {} uses image {}: ".format(container_id, image_id)))
            pprint.pprint(image_info)
            logging.debug("")
            message = 'Cmd "{}" failed in container {}. Return code {}. Output: {}'.format(' '.join(cmd), container_id,
                                                                                           exit_code, output)
            if nothrow:
                logging.debug(message)
            else:
                raise Exception(message)
        if not detach:
            return output.decode()
        return output

    def copy_file_to_container(self, container_id, local_path, dest_path):
        with open(local_path, "r") as fdata:
            data = fdata.read()
            encodedBytes = base64.b64encode(data.encode("utf-8"))
            encodedStr = str(encodedBytes, "utf-8")
            self.exec_in_container(container_id,
                                   ["bash", "-c", "echo {} | base64 --decode > {}".format(encodedStr, dest_path)],
                                   user='root')

    def wait_mysql_to_start(self, timeout=60):
        start = time.time()
        errors = []
        while time.time() - start < timeout:
            try:
                conn = pymysql.connect(user='root', password='clickhouse', host='127.0.0.1', port=self.mysql_port)
                conn.close()
                logging.debug("Mysql Started")
                return
            except Exception as ex:
                errors += [str(ex)]
                time.sleep(0.5)

        subprocess_call(['docker-compose', 'ps', '--services', '--all'])
        logging.error("Can't connect to MySQL:{}".format(errors))
        raise Exception("Cannot wait MySQL container")

    def wait_mysql8_to_start(self, timeout=60):
        start = time.time()
        while time.time() - start < timeout:
            try:
                conn = pymysql.connect(user='root', password='clickhouse', host='127.0.0.1', port=self.mysql8_port)
                conn.close()
                logging.debug("Mysql 8 Started")
                return
            except Exception as ex:
                logging.debug("Can't connect to MySQL 8 " + str(ex))
                time.sleep(0.5)

        subprocess_call(['docker-compose', 'ps', '--services', '--all'])
        raise Exception("Cannot wait MySQL 8 container")

    def wait_postgres_to_start(self, timeout=60):
        start = time.time()
        while time.time() - start < timeout:
            try:
                conn = psycopg2.connect(host='127.0.0.1', port=self.postgres_port, user='postgres', password='mysecretpassword')
                conn.close()
                logging.debug("Postgres Started")
                return
            except Exception as ex:
                logging.debug("Can't connect to Postgres " + str(ex))
                time.sleep(0.5)

        raise Exception("Cannot wait Postgres container")

    def wait_zookeeper_to_start(self, timeout=60):
        start = time.time()
        while time.time() - start < timeout:
            try:
                for instance in ['zoo1', 'zoo2', 'zoo3']:
                    conn = self.get_kazoo_client(instance)
                    conn.get_children('/')
                logging.debug("All instances of ZooKeeper started")
                return
            except Exception as ex:
                logging.debug("Can't connect to ZooKeeper " + str(ex))
                time.sleep(0.5)

        raise Exception("Cannot wait ZooKeeper container")

    def make_hdfs_api(self, timeout=60, kerberized=False):
        hdfs_api = None
        if kerberized:
            keytab = p.abspath(p.join(self.instances['node1'].path, "secrets/clickhouse.keytab"))
            krb_conf = p.abspath(p.join(self.instances['node1'].path, "secrets/krb_long.conf"))
            hdfs_ip = self.get_instance_ip('kerberizedhdfs1')
            # logging.debug("kerberizedhdfs1 ip ", hdfs_ip)
            kdc_ip = self.get_instance_ip('hdfskerberos')
            # logging.debug("kdc_ip ", kdc_ip)
            hdfs_api = HDFSApi(user="root",
                              timeout=timeout,
                              kerberized=True,
                              principal="root@TEST.CLICKHOUSE.TECH",
                              keytab=keytab,
                              krb_conf=krb_conf,
                              host="localhost",
                              protocol="http",
                              proxy_port=self.hdfs_kerberized_name_port,
                              data_port=self.hdfs_kerberized_data_port,
                              hdfs_ip=hdfs_ip,
                              kdc_ip=kdc_ip)                         
        else:
            logging.debug("Create HDFSApi host={}".format("localhost"))
            hdfs_api = HDFSApi(user="root", host="localhost", data_port=self.hdfs_data_port, proxy_port=self.hdfs_name_port)
        return hdfs_api

    def wait_kafka_is_available(self, kafka_docker_id, kafka_port, max_retries=50):
        retries = 0
        while True:
            if check_kafka_is_available(kafka_docker_id, kafka_port):
                break
            else:
                retries += 1
                if retries > max_retries:
                    raise Exception("Kafka is not available")
                logging.debug("Waiting for Kafka to start up")
                time.sleep(1)


    def wait_hdfs_to_start(self, hdfs_api, timeout=60):
        start = time.time()
        while time.time() - start < timeout:
            try:
                hdfs_api.write_data("/somefilewithrandomname222", "1")
                logging.debug("Connected to HDFS and SafeMode disabled! ")
                return
            except Exception as ex:
                logging.debug("Can't connect to HDFS " + str(ex))
                time.sleep(1)

        raise Exception("Can't wait HDFS to start")

    def wait_mongo_to_start(self, timeout=30):
        connection_str = 'mongodb://{user}:{password}@{host}:{port}'.format(
            host='localhost', port=self.mongo_port, user='root', password='clickhouse')
        connection = pymongo.MongoClient(connection_str)
        start = time.time()
        while time.time() - start < timeout:
            try:
                connection.list_database_names()
                logging.debug("Connected to Mongo dbs: {}", connection.database_names())
                return
            except Exception as ex:
                logging.debug("Can't connect to Mongo " + str(ex))
                time.sleep(1)

    def wait_minio_to_start(self, timeout=30, secure=False):
        os.environ['SSL_CERT_FILE'] = p.join(self.base_dir, self.minio_dir, 'certs', 'public.crt')
        minio_client = Minio('localhost:{}'.format(self.minio_port),
                             access_key='minio',
                             secret_key='minio123',
                             secure=secure)
        start = time.time()
        while time.time() - start < timeout:
            try:
                minio_client.list_buckets()

                logging.debug("Connected to Minio.")

                buckets = [self.minio_bucket, self.minio_bucket_2]

                for bucket in buckets:
                    if minio_client.bucket_exists(bucket):
                        minio_client.remove_bucket(bucket)
                    minio_client.make_bucket(bucket)
                    logging.debug("S3 bucket '%s' created", bucket)

                self.minio_client = minio_client
                return
            except Exception as ex:
                logging.debug("Can't connect to Minio: %s", str(ex))
                time.sleep(1)

        raise Exception("Can't wait Minio to start")

    def wait_schema_registry_to_start(self, timeout=10):
<<<<<<< HEAD
        sr_client = CachedSchemaRegistryClient('http://localhost:{}'.format(self.schema_registry_port))
=======
        sr_client = CachedSchemaRegistryClient({"url":'http://localhost:8081'})
>>>>>>> 6b1005ae
        start = time.time()
        while time.time() - start < timeout:
            try:
                sr_client._send_request(sr_client.url)
                logging.debug("Connected to SchemaRegistry")
                return sr_client
            except Exception as ex:
                logging.debug(("Can't connect to SchemaRegistry: %s", str(ex)))
                time.sleep(1)

    def wait_cassandra_to_start(self, timeout=30):
        cass_client = cassandra.cluster.Cluster(["localhost"], self.cassandra_port)
        start = time.time()
        while time.time() - start < timeout:
            try:
                cass_client.connect()
                logging.info("Connected to Cassandra")
                return
            except Exception as ex:
                logging.warning("Can't connect to Cassandra: %s", str(ex))
                time.sleep(1)

    def start(self, destroy_dirs=True):
        logging.debug("Cluster start called. is_up={}, destroy_dirs={}".format(self.is_up, destroy_dirs))
        if self.is_up:
            return

        # Just in case kill unstopped containers from previous launch
        try:
            logging.debug("Trying to kill unstopped containers...")

            if not subprocess_call(['docker-compose', 'kill']):
                subprocess_call(['docker-compose', 'down', '--volumes'])
            logging.debug("Unstopped containers killed")
        except:
            pass

        try:
            if destroy_dirs and p.exists(self.instances_dir):
                logging.debug(("Removing instances dir %s", self.instances_dir))
                shutil.rmtree(self.instances_dir)

            for instance in list(self.instances.values()):
                logging.debug(('Setup directory for instance: {} destroy_dirs: {}'.format(instance.name, destroy_dirs)))
                instance.create_dir(destroy_dir=destroy_dirs)

            self.docker_client = docker.from_env(version=self.docker_api_version)

            common_opts = ['up', '-d', '--force-recreate']

            if self.with_zookeeper and self.base_zookeeper_cmd:
                logging.debug('Setup ZooKeeper')
                env = os.environ.copy()
                if not self.zookeeper_use_tmpfs:
                    env['ZK_FS'] = 'bind'
                    for i in range(1, 4):
                        zk_data_path = self.instances_dir + '/zkdata' + str(i)
                        zk_log_data_path = self.instances_dir + '/zklog' + str(i)
                        if not os.path.exists(zk_data_path):
                            os.mkdir(zk_data_path)
                        if not os.path.exists(zk_log_data_path):
                            os.mkdir(zk_log_data_path)
                        env['ZK_DATA' + str(i)] = zk_data_path
                        env['ZK_DATA_LOG' + str(i)] = zk_log_data_path
                run_and_check(self.base_zookeeper_cmd + common_opts, env=env)
                for command in self.pre_zookeeper_commands:
                    self.run_kazoo_commands_with_retries(command, repeats=5)
                self.wait_zookeeper_to_start(120)

            if self.with_mysql and self.base_mysql_cmd:
                logging.debug('Setup MySQL')
                subprocess_check_call(self.base_mysql_cmd + common_opts)
                self.wait_mysql_to_start(120)

            if self.with_mysql8 and self.base_mysql8_cmd:
                logging.debug('Setup MySQL 8')
                subprocess_check_call(self.base_mysql8_cmd + common_opts)
                self.wait_mysql8_to_start(120)

            if self.with_postgres and self.base_postgres_cmd:
                logging.debug('Setup Postgres')
                subprocess_check_call(self.base_postgres_cmd + common_opts)
                self.wait_postgres_to_start(30)

            if self.with_kafka and self.base_kafka_cmd:
                logging.debug('Setup Kafka')
                subprocess_check_call(self.base_kafka_cmd + common_opts + ['--renew-anon-volumes'])
                self.wait_kafka_is_available(self.kafka_docker_id, self.kafka_port)
                self.wait_schema_registry_to_start(30)

            if self.with_kerberized_kafka and self.base_kerberized_kafka_cmd:
                logging.debug('Setup kerberized kafka')
                run_and_check(self.base_kerberized_kafka_cmd + common_opts + ['--renew-anon-volumes'])
                self.wait_kafka_is_available(self.kerberized_kafka_docker_id, self.kerberized_kafka_port, 100)

            if self.with_rabbitmq and self.base_rabbitmq_cmd:
                subprocess_check_call(self.base_rabbitmq_cmd + common_opts + ['--renew-anon-volumes'])
                self.rabbitmq_docker_id = self.get_instance_docker_id('rabbitmq1')

            if self.with_hdfs and self.base_hdfs_cmd:
                logging.debug('Setup HDFS')
                os.makedirs(self.hdfs_logs_dir)
                subprocess_check_call(self.base_hdfs_cmd + common_opts)
                hdfs_api = self.make_hdfs_api()
                self.wait_hdfs_to_start(hdfs_api, 120)

            if self.with_kerberized_hdfs and self.base_kerberized_hdfs_cmd:
                logging.debug('Setup kerberized HDFS')
                os.makedirs(self.hdfs_kerberized_logs_dir)
                run_and_check(self.base_kerberized_hdfs_cmd + common_opts)
                hdfs_api = self.make_hdfs_api(kerberized=True)
                self.wait_hdfs_to_start(hdfs_api, timeout=300)

            if self.with_mongo and self.base_mongo_cmd:
                logging.debug('Setup Mongo')
                run_and_check(self.base_mongo_cmd + common_opts)
                self.wait_mongo_to_start(30)

            if self.with_redis and self.base_redis_cmd:
                logging.debug('Setup Redis')
                subprocess_check_call(self.base_redis_cmd + common_opts)
                time.sleep(10)

            if self.with_minio and self.base_minio_cmd:
                # Copy minio certificates to minio/certs
                os.mkdir(self.minio_dir)
                if self.minio_certs_dir is None:
                    os.mkdir(os.path.join(self.minio_dir, 'certs'))
                else:
                    shutil.copytree(os.path.join(self.base_dir, self.minio_certs_dir), os.path.join(self.minio_dir, 'certs'))

                minio_start_cmd = self.base_minio_cmd + common_opts

                logging.info("Trying to create Minio instance by command %s", ' '.join(map(str, minio_start_cmd)))
                run_and_check(minio_start_cmd)
                logging.info("Trying to connect to Minio...")
                self.wait_minio_to_start(secure=self.minio_certs_dir is not None)

            if self.with_cassandra and self.base_cassandra_cmd:
                subprocess_check_call(self.base_cassandra_cmd + ['up', '-d', '--force-recreate'])
                self.wait_cassandra_to_start()

            _create_env_file(os.path.join(self.env_file), self.env_variables)

            clickhouse_start_cmd = self.base_cmd + ['up', '-d', '--no-recreate']
            logging.debug(("Trying to create ClickHouse instance by command %s", ' '.join(map(str, clickhouse_start_cmd))))
            self.up_called = True
            subprocess_check_call(clickhouse_start_cmd)
            logging.debug("ClickHouse instance created")

            start_deadline = time.time() + 20.0  # seconds
            for instance in self.instances.values():
                instance.docker_client = self.docker_client
                instance.ip_address = self.get_instance_ip(instance.name)

                logging.debug("Waiting for ClickHouse start...")
                instance.wait_for_start(start_deadline)
                logging.debug("ClickHouse started")

                instance.client = Client(instance.ip_address, command=self.client_bin_path)

            self.is_up = True

        except BaseException as e:
            logging.debug("Failed to start cluster: ")
            logging.debug(str(e))
            logging.debug(traceback.print_exc())
            raise

    def shutdown(self, kill=True):
        sanitizer_assert_instance = None
        fatal_log = None
        if self.up_called:
            with open(self.docker_logs_path, "w+") as f:
                try:
                    subprocess.check_call(self.base_cmd + ['logs'], stdout=f)   # STYLE_CHECK_ALLOW_SUBPROCESS_CHECK_CALL
                except Exception as e:
                    logging.debug("Unable to get logs from docker.")
                f.seek(0)
                for line in f:
                    if SANITIZER_SIGN in line:
                        sanitizer_assert_instance = line.split('|')[0].strip()
                        break

            for instance in list(self.instances.values()):
                if instance.contains_in_log(SANITIZER_SIGN):
                    sanitizer_assert_instance = instance.grep_in_log(SANITIZER_SIGN)
                    logging.ERROR(f"Sanitizer in instance {instance.name} fatal log {fatal_log}")

                if instance.contains_in_log("Fatal"):
                    fatal_log = instance.grep_in_log("Fatal")
                    logging.ERROR(f"Crash in instance {instance.name} fatal log {fatal_log}")

            if kill:
                try:
                    subprocess_check_call(self.base_cmd + ['stop', '--timeout', '20'])
                except Exception as e:
                    logging.debug("Kill command failed during shutdown. {}".format(repr(e)))
                    logging.debug("Trying to kill forcefully")
                    subprocess_check_call(self.base_cmd + ['kill'])

            try:
                subprocess_check_call(self.base_cmd + ['down', '--volumes'])
            except Exception as e:
                logging.debug("Down + remove orphans failed durung shutdown. {}".format(repr(e)))

        self.is_up = False

        self.docker_client = None

        for instance in list(self.instances.values()):
            instance.docker_client = None
            instance.ip_address = None
            instance.client = None

        if not self.zookeeper_use_tmpfs:
            for i in range(1, 4):
                zk_data_path = self.instances_dir + '/zkdata' + str(i)
                zk_log_data_path = self.instances_dir + '/zklog' + str(i)
                if os.path.exists(zk_data_path):
                    shutil.rmtree(zk_data_path)
                if os.path.exists(zk_log_data_path):
                    shutil.rmtree(zk_log_data_path)

        if sanitizer_assert_instance is not None:
            raise Exception(
                "Sanitizer assert found in {} for instance {}".format(self.docker_logs_path, sanitizer_assert_instance))


    def pause_container(self, instance_name):
        subprocess_check_call(self.base_cmd + ['pause', instance_name])

    #    subprocess_check_call(self.base_cmd + ['kill', '-s SIGSTOP', instance_name])

    def unpause_container(self, instance_name):
        subprocess_check_call(self.base_cmd + ['unpause', instance_name])

    #    subprocess_check_call(self.base_cmd + ['kill', '-s SIGCONT', instance_name])

    def open_bash_shell(self, instance_name):
        os.system(' '.join(self.base_cmd + ['exec', instance_name, '/bin/bash']))

    def get_kazoo_client(self, zoo_instance_name):
        zk = KazooClient(hosts=self.get_instance_ip(zoo_instance_name))
        zk.start()
        return zk

    def run_kazoo_commands_with_retries(self, kazoo_callback, zoo_instance_name='zoo1', repeats=1, sleep_for=1):
        for i in range(repeats - 1):
            try:
                kazoo_callback(self.get_kazoo_client(zoo_instance_name))
                return
            except KazooException as e:
                logging.debug(repr(e))
                time.sleep(sleep_for)

        kazoo_callback(self.get_kazoo_client(zoo_instance_name))

    def add_zookeeper_startup_command(self, command):
        self.pre_zookeeper_commands.append(command)

    def stop_zookeeper_nodes(self, zk_nodes):
        for n in zk_nodes:
            logging.info("Stopping zookeeper node: %s", n)
            subprocess_check_call(self.base_zookeeper_cmd + ["stop", n])

    def start_zookeeper_nodes(self, zk_nodes):
        for n in zk_nodes:
            logging.info("Starting zookeeper node: %s", n)
            subprocess_check_call(self.base_zookeeper_cmd + ["start", n])


CLICKHOUSE_START_COMMAND = "clickhouse server --config-file=/etc/clickhouse-server/config.xml" \
                           " --log-file=/var/log/clickhouse-server/clickhouse-server.log " \
                           " --errorlog-file=/var/log/clickhouse-server/clickhouse-server.err.log"

CLICKHOUSE_STAY_ALIVE_COMMAND = 'bash -c "{} --daemon; tail -f /dev/null"'.format(CLICKHOUSE_START_COMMAND)

DOCKER_COMPOSE_TEMPLATE = '''
version: '2.3'
services:
    {name}:
        image: {image}:{tag}
        hostname: {hostname}
        volumes:
            - {instance_config_dir}:/etc/clickhouse-server/
            - {db_dir}:/var/lib/clickhouse/
            - {logs_dir}:/var/log/clickhouse-server/
            - /etc/passwd:/etc/passwd:ro
            {binary_volume}
            {odbc_bridge_volume}
            {odbc_ini_path}
            {keytab_path}
            {krb5_conf}
        entrypoint: {entrypoint_cmd}
        tmpfs: {tmpfs}
        cap_add:
            - SYS_PTRACE
            - NET_ADMIN
            - IPC_LOCK
            - SYS_NICE
        depends_on: {depends_on}
        user: '{user}'
        env_file:
            - {env_file}
        security_opt:
            - label:disable
        dns_opt:
            - attempts:2
            - timeout:1
            - inet6
            - rotate
        {networks}
            {app_net}
                {ipv4_address}
                {ipv6_address}
                {net_aliases}
                    {net_alias1}
'''


class ClickHouseInstance:

    def __init__(
            self, cluster, base_path, name, base_config_dir, custom_main_configs, custom_user_configs,
            custom_dictionaries,
            macros, with_zookeeper, zookeeper_config_path, with_mysql, with_mysql8, with_kafka, with_kerberized_kafka, with_rabbitmq, with_kerberized_hdfs,
            with_mongo, with_redis, with_minio,
            with_cassandra, server_bin_path, odbc_bridge_bin_path, clickhouse_path_dir, with_odbc_drivers,
            hostname=None, env_variables=None,
            image="yandex/clickhouse-integration-test", tag="latest",
            stay_alive=False, ipv4_address=None, ipv6_address=None, with_installed_binary=False, tmpfs=None):

        self.name = name
        self.base_cmd = cluster.base_cmd
        self.docker_id = cluster.get_instance_docker_id(self.name)
        self.cluster = cluster
        self.hostname = hostname if hostname is not None else self.name

        self.tmpfs = tmpfs or []
        self.base_config_dir = p.abspath(p.join(base_path, base_config_dir)) if base_config_dir else None
        self.custom_main_config_paths = [p.abspath(p.join(base_path, c)) for c in custom_main_configs]
        self.custom_user_config_paths = [p.abspath(p.join(base_path, c)) for c in custom_user_configs]
        self.custom_dictionaries_paths = [p.abspath(p.join(base_path, c)) for c in custom_dictionaries]
        self.clickhouse_path_dir = p.abspath(p.join(base_path, clickhouse_path_dir)) if clickhouse_path_dir else None
        self.kerberos_secrets_dir = p.abspath(p.join(base_path, 'secrets'))
        self.macros = macros if macros is not None else {}
        self.with_zookeeper = with_zookeeper
        self.zookeeper_config_path = zookeeper_config_path

        self.server_bin_path = server_bin_path
        self.odbc_bridge_bin_path = odbc_bridge_bin_path

        self.with_mysql = with_mysql
        self.with_mysql8 = with_mysql8
        self.with_kafka = with_kafka
        self.with_kerberized_kafka = with_kerberized_kafka
        self.with_rabbitmq = with_rabbitmq
        self.with_kerberized_hdfs = with_kerberized_hdfs
        self.with_mongo = with_mongo
        self.with_redis = with_redis
        self.with_minio = with_minio
        self.with_cassandra = with_cassandra

        self.path = p.join(self.cluster.instances_dir, name)
        self.docker_compose_path = p.join(self.path, 'docker-compose.yml')
        self.env_variables = env_variables or {}
        self.env_file = None
        if with_odbc_drivers:
            self.odbc_ini_path = self.path + "/odbc.ini:/etc/odbc.ini"
            self.with_mysql = True
        else:
            self.odbc_ini_path = ""

        if with_kerberized_kafka or with_kerberized_hdfs:
            self.keytab_path = '- ' + os.path.dirname(self.docker_compose_path) + "/secrets:/tmp/keytab"
            self.krb5_conf = '- ' + os.path.dirname(self.docker_compose_path) + "/secrets/krb.conf:/etc/krb5.conf:ro"
        else:
            self.keytab_path = ""
            self.krb5_conf = ""

        self.docker_client = None
        self.ip_address = None
        self.client = None
        self.default_timeout = 20.0  # 20 sec
        self.image = image
        self.tag = tag
        self.stay_alive = stay_alive
        self.ipv4_address = ipv4_address
        self.ipv6_address = ipv6_address
        self.with_installed_binary = with_installed_binary
        self.env_file = os.path.join(os.path.dirname(self.docker_compose_path), DEFAULT_ENV_NAME)


    def is_built_with_thread_sanitizer(self):
        build_opts = self.query("SELECT value FROM system.build_options WHERE name = 'CXX_FLAGS'")
        return "-fsanitize=thread" in build_opts

    def is_built_with_address_sanitizer(self):
        build_opts = self.query("SELECT value FROM system.build_options WHERE name = 'CXX_FLAGS'")
        return "-fsanitize=address" in build_opts

    # Connects to the instance via clickhouse-client, sends a query (1st argument) and returns the answer
    def query(self, sql, stdin=None, timeout=None, settings=None, user=None, password=None, database=None,
              ignore_error=False):
        return self.client.query(sql, stdin=stdin, timeout=timeout, settings=settings, user=user, password=password,
                                 database=database, ignore_error=ignore_error)

    def query_with_retry(self, sql, stdin=None, timeout=None, settings=None, user=None, password=None, database=None,
                         ignore_error=False,
                         retry_count=20, sleep_time=0.5, check_callback=lambda x: True):
        result = None
        for i in range(retry_count):
            try:
                result = self.query(sql, stdin=stdin, timeout=timeout, settings=settings, user=user, password=password,
                                    database=database, ignore_error=ignore_error)
                if check_callback(result):
                    return result
                time.sleep(sleep_time)
            except Exception as ex:
                logging.debug("Retry {} got exception {}".format(i + 1, ex))
                time.sleep(sleep_time)

        if result is not None:
            return result
        raise Exception("Can't execute query {}".format(sql))

    # As query() but doesn't wait response and returns response handler
    def get_query_request(self, *args, **kwargs):
        return self.client.get_query_request(*args, **kwargs)

    # Connects to the instance via clickhouse-client, sends a query (1st argument), expects an error and return its code
    def query_and_get_error(self, sql, stdin=None, timeout=None, settings=None, user=None, password=None,
                            database=None):
        return self.client.query_and_get_error(sql, stdin=stdin, timeout=timeout, settings=settings, user=user,
                                               password=password, database=database)

    # The same as query_and_get_error but ignores successful query.
    def query_and_get_answer_with_error(self, sql, stdin=None, timeout=None, settings=None, user=None, password=None,
                                        database=None):
        return self.client.query_and_get_answer_with_error(sql, stdin=stdin, timeout=timeout, settings=settings,
                                                           user=user, password=password, database=database)

    # Connects to the instance via HTTP interface, sends a query and returns the answer
    def http_query(self, sql, data=None, params=None, user=None, password=None, expect_fail_and_get_error=False):
        if params is None:
            params = {}
        else:
            params = params.copy()

        params["query"] = sql

        auth = None
        if user and password:
            auth = requests.auth.HTTPBasicAuth(user, password)
        elif user:
            auth = requests.auth.HTTPBasicAuth(user, '')
        url = "http://" + self.ip_address + ":8123/?" + urllib.parse.urlencode(params)

        if data:
            r = requests.post(url, data, auth=auth)
        else:
            r = requests.get(url, auth=auth)

        def http_code_and_message():
            code = r.status_code
            return str(code) + " " + http.client.responses[code] + ": " + r.text

        if expect_fail_and_get_error:
            if r.ok:
                raise Exception("ClickHouse HTTP server is expected to fail, but succeeded: " + r.text)
            return http_code_and_message()
        else:
            if not r.ok:
                raise Exception("ClickHouse HTTP server returned " + http_code_and_message())
            return r.text

    # Connects to the instance via HTTP interface, sends a query and returns the answer
    def http_request(self, url, method='GET', params=None, data=None, headers=None):
        url = "http://" + self.ip_address + ":8123/" + url
        return requests.request(method=method, url=url, params=params, data=data, headers=headers)

    # Connects to the instance via HTTP interface, sends a query, expects an error and return the error message
    def http_query_and_get_error(self, sql, data=None, params=None, user=None, password=None):
        return self.http_query(sql=sql, data=data, params=params, user=user, password=password,
                               expect_fail_and_get_error=True)

    def stop_clickhouse(self, start_wait_sec=5, kill=False):
        if not self.stay_alive:
            raise Exception("clickhouse can be stopped only with stay_alive=True instance")

        self.exec_in_container(["bash", "-c", "pkill {} clickhouse".format("-9" if kill else "")], user='root')
        time.sleep(start_wait_sec)

    def start_clickhouse(self, stop_wait_sec=5):
        if not self.stay_alive:
            raise Exception("clickhouse can be started again only with stay_alive=True instance")

        self.exec_in_container(["bash", "-c", "{} --daemon".format(CLICKHOUSE_START_COMMAND)], user=str(os.getuid()))
        # wait start
        from helpers.test_tools import assert_eq_with_retry
        assert_eq_with_retry(self, "select 1", "1", retry_count=int(stop_wait_sec / 0.5), sleep_time=0.5)

    def restart_clickhouse(self, stop_start_wait_sec=5, kill=False):
        self.stop_clickhouse(stop_start_wait_sec, kill)
        self.start_clickhouse(stop_start_wait_sec)

    def exec_in_container(self, cmd, detach=False, nothrow=False, **kwargs):
        container_id = self.get_docker_handle().id
        return self.cluster.exec_in_container(container_id, cmd, detach, nothrow, **kwargs)

    def contains_in_log(self, substring):
        result = self.exec_in_container(
            ["bash", "-c", 'grep "{}" /var/log/clickhouse-server/clickhouse-server.log || true'.format(substring)])
        return len(result) > 0

<<<<<<< HEAD
    def grep_in_log(self, substring):
        result = self.exec_in_container(
            ["bash", "-c", 'grep "{}" /var/log/clickhouse-server/clickhouse-server.log || true'.format(substring)])
        return result
=======
    def wait_for_log_line(self, regexp, filename='/var/log/clickhouse-server/clickhouse-server.log', timeout=30, repetitions=1, look_behind_lines=100):
        start_time = time.time()
        result = self.exec_in_container(
            ["bash", "-c", 'timeout {} tail -Fn{} "{}" | grep -Em {} {}'.format(timeout, look_behind_lines, filename, repetitions, shlex.quote(regexp))])

        # if repetitions>1 grep will return success even if not enough lines were collected,
        if repetitions>1 and len(result.splitlines()) < repetitions:
            print("wait_for_log_line: those lines were found during {} seconds:".format(timeout))
            print(result)
            raise Exception("wait_for_log_line: Not enough repetitions: {} found, while {} expected".format(len(result.splitlines()), repetitions))

        wait_duration = time.time() - start_time

        print('{} log line matching "{}" appeared in a {} seconds'.format(repetitions, regexp, wait_duration))
        return wait_duration

>>>>>>> 6b1005ae

    def file_exists(self, path):
        return self.exec_in_container(
            ["bash", "-c", "echo $(if [ -e '{}' ]; then echo 'yes'; else echo 'no'; fi)".format(path)]) == 'yes\n'

    def copy_file_to_container(self, local_path, dest_path):
        container_id = self.get_docker_handle().id
        return self.cluster.copy_file_to_container(container_id, local_path, dest_path)

    def get_process_pid(self, process_name):
        output = self.exec_in_container(["bash", "-c",
                                         "ps ax | grep '{}' | grep -v 'grep' | grep -v 'bash -c' | awk '{{print $1}}'".format(
                                             process_name)])
        if output:
            try:
                pid = int(output.split('\n')[0].strip())
                return pid
            except:
                return None
        return None

    def restart_with_latest_version(self, stop_start_wait_sec=10, callback_onstop=None, signal=15):
        if not self.stay_alive:
            raise Exception("Cannot restart not stay alive container")
        self.exec_in_container(["bash", "-c", "pkill -{} clickhouse".format(signal)], user='root')
        retries = int(stop_start_wait_sec / 0.5)
        local_counter = 0
        # wait stop
        while local_counter < retries:
            if not self.get_process_pid("clickhouse server"):
                break
            time.sleep(0.5)
            local_counter += 1

        # force kill if server hangs
        if self.get_process_pid("clickhouse server"):
            # server can die before kill, so don't throw exception, it's expected
            self.exec_in_container(["bash", "-c", "pkill -{} clickhouse".format(9)], nothrow=True, user='root')

        if callback_onstop:
            callback_onstop(self)
        self.exec_in_container(
            ["bash", "-c", "cp /usr/share/clickhouse_fresh /usr/bin/clickhouse && chmod 777 /usr/bin/clickhouse"],
            user='root')
        self.exec_in_container(["bash", "-c",
                                "cp /usr/share/clickhouse-odbc-bridge_fresh /usr/bin/clickhouse-odbc-bridge && chmod 777 /usr/bin/clickhouse"],
                               user='root')
        self.exec_in_container(["bash", "-c", "{} --daemon".format(CLICKHOUSE_START_COMMAND)], user=str(os.getuid()))
        from helpers.test_tools import assert_eq_with_retry

        # wait start
        assert_eq_with_retry(self, "select 1", "1", retry_count=retries)

    def get_docker_handle(self):
        return self.docker_client.containers.get(self.docker_id)

    def stop(self):
        self.get_docker_handle().stop()

    def start(self):
        self.get_docker_handle().start()

    def wait_for_start(self, deadline=None, timeout=None):
        start_time = time.time()

        if timeout is not None:
            deadline = start_time + timeout

        while True:
            handle = self.get_docker_handle()
            status = handle.status
            if status == 'exited':
                raise Exception(
                    "Instance `{}' failed to start. Container status: {}, logs: {}".format(self.name, status,
                                                                                           handle.logs().decode('utf-8')))

            current_time = time.time()
            time_left = deadline - current_time
            if deadline is not None and current_time >= deadline:
                raise Exception("Timed out while waiting for instance `{}' with ip address {} to start. "
                                "Container status: {}, logs: {}".format(self.name, self.ip_address, status,
                                                                        handle.logs().decode('utf-8')))

            # Repeatedly poll the instance address until there is something that listens there.
            # Usually it means that ClickHouse is ready to accept queries.
            try:
                sock = socket.socket(socket.AF_INET, socket.SOCK_STREAM)
                sock.settimeout(time_left)
                sock.connect((self.ip_address, 9000))
                return
            except socket.timeout:
                continue
            except socket.error as e:
                if e.errno == errno.ECONNREFUSED or e.errno == errno.EHOSTUNREACH or e.errno == errno.ENETUNREACH:
                    time.sleep(0.1)
                else:
                    raise
            finally:
                sock.close()

    @staticmethod
    def dict_to_xml(dictionary):
        xml_str = dict2xml(dictionary, wrap="yandex", indent="  ", newlines=True)
        return xml_str

    @property
    def odbc_drivers(self):
        if self.odbc_ini_path:
            return {
                "SQLite3": {
                    "DSN": "sqlite3_odbc",
                    "Database": "/tmp/sqliteodbc",
                    "Driver": "/usr/lib/x86_64-linux-gnu/odbc/libsqlite3odbc.so",
                    "Setup": "/usr/lib/x86_64-linux-gnu/odbc/libsqlite3odbc.so",
                },
                "MySQL": {
                    "DSN": "mysql_odbc",
                    "Driver": "/usr/lib/x86_64-linux-gnu/odbc/libmyodbc.so",
                    "Database": "clickhouse",
                    "Uid": "root",
                    "Pwd": "clickhouse",
                    "Server": self.cluster.mysql_host,
                },
                "PostgreSQL": {
                    "DSN": "postgresql_odbc",
                    "Database": "postgres",
                    "UserName": "postgres",
                    "Password": "mysecretpassword",
                    "Port": "5432",
                    "Servername": self.cluster.postgres_host,
                    "Protocol": "9.3",
                    "ReadOnly": "No",
                    "RowVersioning": "No",
                    "ShowSystemTables": "No",
                    "Driver": "/usr/lib/x86_64-linux-gnu/odbc/psqlodbca.so",
                    "Setup": "/usr/lib/x86_64-linux-gnu/odbc/libodbcpsqlS.so",
                    "ConnSettings": "",
                }
            }
        else:
            return {}

    def _create_odbc_config_file(self):
        with open(self.odbc_ini_path.split(':')[0], 'w') as f:
            for driver_setup in list(self.odbc_drivers.values()):
                f.write("[{}]\n".format(driver_setup["DSN"]))
                for key, value in list(driver_setup.items()):
                    if key != "DSN":
                        f.write(key + "=" + value + "\n")

    def replace_config(self, path_to_config, replacement):
        self.exec_in_container(["bash", "-c", "echo '{}' > {}".format(replacement, path_to_config)])

    def create_dir(self, destroy_dir=True):
        """Create the instance directory and all the needed files there."""

        if destroy_dir:
            self.destroy_dir()
        elif p.exists(self.path):
            return

        os.makedirs(self.path)

        instance_config_dir = p.abspath(p.join(self.path, 'configs'))
        os.makedirs(instance_config_dir)

        logging.debug("Copy common default production configuration from {}".format(self.base_config_dir))
        shutil.copyfile(p.join(self.base_config_dir, 'config.xml'), p.join(instance_config_dir, 'config.xml'))
        shutil.copyfile(p.join(self.base_config_dir, 'users.xml'), p.join(instance_config_dir, 'users.xml'))

        logging.debug("Create directory for configuration generated in this helper")
        # used by all utils with any config
        conf_d_dir = p.abspath(p.join(instance_config_dir, 'conf.d'))
        os.mkdir(conf_d_dir)

        logging.debug("Create directory for common tests configuration")
        # used by server with main config.xml
        self.config_d_dir = p.abspath(p.join(instance_config_dir, 'config.d'))
        os.mkdir(self.config_d_dir)
        users_d_dir = p.abspath(p.join(instance_config_dir, 'users.d'))
        os.mkdir(users_d_dir)
        dictionaries_dir = p.abspath(p.join(instance_config_dir, 'dictionaries'))
        os.mkdir(dictionaries_dir)

        logging.debug("Copy common configuration from helpers")
        # The file is named with 0_ prefix to be processed before other configuration overloads.
        shutil.copy(p.join(HELPERS_DIR, '0_common_instance_config.xml'), self.config_d_dir)
        shutil.copy(p.join(HELPERS_DIR, '0_common_instance_users.xml'), users_d_dir)
        if len(self.custom_dictionaries_paths):
            shutil.copy(p.join(HELPERS_DIR, '0_common_enable_dictionaries.xml'), self.config_d_dir)

        logging.debug("Generate and write macros file")
        macros = self.macros.copy()
        macros['instance'] = self.name
        with open(p.join(conf_d_dir, 'macros.xml'), 'w') as macros_config:
            macros_config.write(self.dict_to_xml({"macros": macros}))

        # Put ZooKeeper config
        if self.with_zookeeper:
            shutil.copy(self.zookeeper_config_path, conf_d_dir)

        if self.with_kerberized_kafka or self.with_kerberized_hdfs:
            shutil.copytree(self.kerberos_secrets_dir, p.abspath(p.join(self.path, 'secrets')))

        # Copy config.d configs
        logging.debug(f"Copy custom test config files {self.custom_main_config_paths} to {self.config_d_dir}")
        for path in self.custom_main_config_paths:
            shutil.copy(path, self.config_d_dir)

        # Copy users.d configs
        for path in self.custom_user_config_paths:
            shutil.copy(path, users_d_dir)

        # Copy dictionaries configs to configs/dictionaries
        for path in self.custom_dictionaries_paths:
            shutil.copy(path, dictionaries_dir)

        db_dir = p.abspath(p.join(self.path, 'database'))
        logging.debug(f"Setup database dir {db_dir}")
        if self.clickhouse_path_dir is not None:
            logging.debug(f"Database files taken from {self.clickhouse_path_dir}")
            shutil.copytree(self.clickhouse_path_dir, db_dir)
            logging.debug(f"Database copied from {self.clickhouse_path_dir} to {db_dir}")
        else:
            os.mkdir(db_dir)

        logs_dir = p.abspath(p.join(self.path, 'logs'))
        logging.debug(f"Setup logs dir {logs_dir}")
        os.mkdir(logs_dir)

        depends_on = []

        if self.with_mysql:
            depends_on.append("mysql57")

        if self.with_mysql8:
            depends_on.append("mysql80")

        if self.with_kafka:
            depends_on.append("kafka1")
            depends_on.append("schema-registry")

        if self.with_kerberized_kafka:
            depends_on.append("kerberized_kafka1")

        if self.with_kerberized_hdfs:
            depends_on.append("kerberizedhdfs1")

        if self.with_rabbitmq:
            depends_on.append("rabbitmq1")

        if self.with_zookeeper:
            depends_on.append("zoo1")
            depends_on.append("zoo2")
            depends_on.append("zoo3")

        if self.with_minio:
            depends_on.append("minio1")

        self.cluster.env_variables.update(self.env_variables)
        _create_env_file(os.path.join(self.env_file), self.env_variables)

        odbc_ini_path = ""
        if self.odbc_ini_path:
            self._create_odbc_config_file()
            odbc_ini_path = '- ' + self.odbc_ini_path

        entrypoint_cmd = CLICKHOUSE_START_COMMAND

        if self.stay_alive:
            entrypoint_cmd = CLICKHOUSE_STAY_ALIVE_COMMAND

        logging.debug("Entrypoint cmd: {}".format(entrypoint_cmd))

        networks = app_net = ipv4_address = ipv6_address = net_aliases = net_alias1 = ""
        if self.ipv4_address is not None or self.ipv6_address is not None or self.hostname != self.name:
            networks = "networks:"
            app_net = "default:"
            if self.ipv4_address is not None:
                ipv4_address = "ipv4_address: " + self.ipv4_address
            if self.ipv6_address is not None:
                ipv6_address = "ipv6_address: " + self.ipv6_address
            if self.hostname != self.name:
                net_aliases = "aliases:"
                net_alias1 = "- " + self.hostname

        if not self.with_installed_binary:
            binary_volume = "- " + self.server_bin_path + ":/usr/bin/clickhouse"
            odbc_bridge_volume = "- " + self.odbc_bridge_bin_path + ":/usr/bin/clickhouse-odbc-bridge"
        else:
            binary_volume = "- " + self.server_bin_path + ":/usr/share/clickhouse_fresh"
            odbc_bridge_volume = "- " + self.odbc_bridge_bin_path + ":/usr/share/clickhouse-odbc-bridge_fresh"

        with open(self.docker_compose_path, 'w') as docker_compose:
            docker_compose.write(DOCKER_COMPOSE_TEMPLATE.format(
                image=self.image,
                tag=self.tag,
                name=self.name,
                hostname=self.hostname,
                binary_volume=binary_volume,
                odbc_bridge_volume=odbc_bridge_volume,
                instance_config_dir=instance_config_dir,
                config_d_dir=self.config_d_dir,
                db_dir=db_dir,
                tmpfs=str(self.tmpfs),
                logs_dir=logs_dir,
                depends_on=str(depends_on),
                user=os.getuid(),
                env_file=self.env_file,
                odbc_ini_path=odbc_ini_path,
                keytab_path=self.keytab_path,
                krb5_conf=self.krb5_conf,
                entrypoint_cmd=entrypoint_cmd,
                networks=networks,
                app_net=app_net,
                ipv4_address=ipv4_address,
                ipv6_address=ipv6_address,
                net_aliases=net_aliases,
                net_alias1=net_alias1,
            ))

    def destroy_dir(self):
        if p.exists(self.path):
            shutil.rmtree(self.path)


class ClickHouseKiller(object):
    def __init__(self, clickhouse_node):
        self.clickhouse_node = clickhouse_node

    def __enter__(self):
        self.clickhouse_node.stop_clickhouse(kill=True)

    def __exit__(self, exc_type, exc_val, exc_tb):
        self.clickhouse_node.start_clickhouse()<|MERGE_RESOLUTION|>--- conflicted
+++ resolved
@@ -784,11 +784,7 @@
         raise Exception("Can't wait Minio to start")
 
     def wait_schema_registry_to_start(self, timeout=10):
-<<<<<<< HEAD
-        sr_client = CachedSchemaRegistryClient('http://localhost:{}'.format(self.schema_registry_port))
-=======
-        sr_client = CachedSchemaRegistryClient({"url":'http://localhost:8081'})
->>>>>>> 6b1005ae
+        sr_client = CachedSchemaRegistryClient({"url":'http://localhost:{}'.format(self.schema_registry_port)})
         start = time.time()
         while time.time() - start < timeout:
             try:
@@ -1305,12 +1301,11 @@
             ["bash", "-c", 'grep "{}" /var/log/clickhouse-server/clickhouse-server.log || true'.format(substring)])
         return len(result) > 0
 
-<<<<<<< HEAD
     def grep_in_log(self, substring):
         result = self.exec_in_container(
             ["bash", "-c", 'grep "{}" /var/log/clickhouse-server/clickhouse-server.log || true'.format(substring)])
         return result
-=======
+
     def wait_for_log_line(self, regexp, filename='/var/log/clickhouse-server/clickhouse-server.log', timeout=30, repetitions=1, look_behind_lines=100):
         start_time = time.time()
         result = self.exec_in_container(
@@ -1318,16 +1313,14 @@
 
         # if repetitions>1 grep will return success even if not enough lines were collected,
         if repetitions>1 and len(result.splitlines()) < repetitions:
-            print("wait_for_log_line: those lines were found during {} seconds:".format(timeout))
-            print(result)
+            logging.debug("wait_for_log_line: those lines were found during {} seconds:".format(timeout))
+            logging.debug(result)
             raise Exception("wait_for_log_line: Not enough repetitions: {} found, while {} expected".format(len(result.splitlines()), repetitions))
 
         wait_duration = time.time() - start_time
 
-        print('{} log line matching "{}" appeared in a {} seconds'.format(repetitions, regexp, wait_duration))
-        return wait_duration
-
->>>>>>> 6b1005ae
+        logging.debug('{} log line matching "{}" appeared in a {} seconds'.format(repetitions, regexp, wait_duration))
+        return wait_duratio
 
     def file_exists(self, path):
         return self.exec_in_container(
