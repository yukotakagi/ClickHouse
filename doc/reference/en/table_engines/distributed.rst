--- conflicted
+++ resolved
@@ -5,10 +5,7 @@
 Reading is automatically parallelized. During a read, the table indexes on remote servers are used, if there are any.
 The Distributed engine accepts parameters: the cluster name in the server's config file, the name of a remote database, the name of a remote table, and (optionally) a sharding key.
 Example:
-<<<<<<< HEAD
-=======
 
->>>>>>> 4cd9df27
 .. code-block:: text
 
   Distributed(logs, default, hits[, sharding_key])
