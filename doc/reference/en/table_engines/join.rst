--- conflicted
+++ resolved
@@ -2,10 +2,7 @@
 ----
 
 A prepared data structure for JOIN that is always located in RAM.
-<<<<<<< HEAD
-=======
 
->>>>>>> 4cd9df27
 .. code-block:: text
 
   Join(ANY|ALL, LEFT|INNER, k1[, k2, ...])
